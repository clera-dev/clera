--- conflicted
+++ resolved
@@ -1,35 +1,33 @@
 import Link from "next/link";
 import { Button } from "@/components/ui/button";
 
-// Updated Clera Logo using the new PNG
+/* -------------------------------------------------------------------------------------------------
+ * Local helpers
+ * ------------------------------------------------------------------------------------------------*/
 const CleraLogo = () => (
-  <img 
-    src="/clera-logo copy.png" 
-    alt="Clera" 
-    className="h-10 w-auto"
-  />
+  <img src="/clera-logo copy.png" alt="Clera" className="h-10 w-auto" />
 );
 
-// Client-side auth buttons replacement for direct server component usage
-const AuthButtons = () => {
-  return (
-    <div className="flex flex-col sm:flex-row gap-4 w-full max-w-sm">
-      <Button asChild size="lg" className="w-full" variant="outline">
-        <Link href="/sign-in">Sign in</Link>
-      </Button>
-      <Button asChild size="lg" className="w-full bg-blue-600 hover:bg-blue-700">
-        <Link href="/sign-up">Sign up</Link>
-      </Button>
-    </div>
-  );
-};
+const AuthButtons = () => (
+  <div className="flex flex-col sm:flex-row gap-4 w-full max-w-sm">
+    <Button asChild size="lg" className="w-full" variant="outline">
+      <Link href="/sign-in">Sign in</Link>
+    </Button>
+    <Button asChild size="lg" className="w-full bg-blue-600 hover:bg-blue-700">
+      <Link href="/sign-up">Sign up</Link>
+    </Button>
+  </div>
+);
 
+/* -------------------------------------------------------------------------------------------------
+ * Component
+ * ------------------------------------------------------------------------------------------------*/
 export default function Hero() {
   return (
     <div className="min-h-screen w-full flex justify-center items-start pt-24">
       <div className="w-full max-w-7xl mx-auto bg-gradient-to-br from-gray-900 via-gray-950 to-black text-gray-200 rounded-lg overflow-hidden">
         <div className="container flex flex-col lg:flex-row items-center justify-between w-full px-6 md:px-8 lg:px-10 py-16 gap-12">
-          {/* Left Column: Content & Auth */}
+          {/* Left column -------------------------------------------------- */}
           <div className="w-full lg:w-[48%] flex flex-col gap-6 text-center lg:text-left items-center lg:items-start">
             <h1 className="text-4xl sm:text-6xl font-bold !leading-tight bg-gradient-to-r from-blue-400 via-blue-500 to-cyan-400 bg-clip-text text-transparent">
               Meet Clera.
@@ -38,56 +36,19 @@
               Your Personal AI Financial Advisor.
             </h2>
             <p className="text-lg text-gray-400 leading-relaxed max-w-xl">
-              Get Wall Street-level investment guidance and portfolio management,
-              powered by AI. Secure, personalized, and always available &mdash; all
-              at a fraction of the cost.
+              Get Wall Street‑level investment guidance and portfolio management,
+              powered by AI. Secure, personalized, and always available — all at
+              a fraction of the cost.
             </p>
 
-<<<<<<< HEAD
-            {/* Use the HeaderAuth component for Sign In/Sign Up */}
-            <div className="flex flex-col sm:flex-row gap-4 w-full sm:w-auto mt-6">
-               <HeaderAuth />
-=======
-        {/* Use client-side buttons instead of HeaderAuth */}
-        <AuthButtons />
-
-        <Link
-          href="https://www.askclera.com"
-          target="_blank"
-          rel="noreferrer"
-          className="mt-6 text-blue-400 hover:text-blue-300 transition duration-200 flex items-center gap-2 group"
-        >
-          Learn more about Clera
-          <svg
-            xmlns="http://www.w3.org/2000/svg"
-            className="h-4 w-4 transform group-hover:translate-x-1 transition-transform"
-            fill="none"
-            viewBox="0 0 24 24"
-            stroke="currentColor"
-            strokeWidth={2}
-          >
-            <path strokeLinecap="round" strokeLinejoin="round" d="M9 5l7 7-7 7" />
-          </svg>
-        </Link>
-      </div>
-
-      {/* Right Column: Visual Mockup */}
-      <div className="lg:w-1/2 w-full max-w-xl mt-12 lg:mt-0">
-        <div className="relative rounded-xl shadow-2xl overflow-hidden border border-gray-700/50 bg-gray-800/40 p-6 backdrop-blur-sm">
-          {/* Mockup Header */}
-          <div className="flex justify-between items-center mb-4">
-            <div className="flex items-center gap-2">
-              <span className="w-3 h-3 bg-red-500 rounded-full"></span>
-              <span className="w-3 h-3 bg-yellow-500 rounded-full"></span>
-              <span className="w-3 h-3 bg-green-500 rounded-full"></span>
->>>>>>> bd714c77
-            </div>
+            {/* Auth buttons (client‑side) */}
+            <AuthButtons />
 
             <Link
               href="https://www.askclera.com"
               target="_blank"
               rel="noreferrer"
-              className="mt-8 text-blue-400 hover:text-blue-300 transition duration-200 flex items-center gap-2 group"
+              className="mt-6 text-blue-400 hover:text-blue-300 transition duration-200 flex items-center gap-2 group"
             >
               Learn more about Clera
               <svg
@@ -103,53 +64,8 @@
             </Link>
           </div>
 
-          {/* Right Column: Visual Mockup */}
-          <div className="w-full lg:w-[48%] mt-12 lg:mt-0">
-            <div className="relative rounded-xl shadow-2xl overflow-hidden border border-gray-700/50 bg-gray-800/40 p-4 lg:p-6 backdrop-blur-sm">
-              {/* Mockup Header */}
-              <div className="flex justify-between items-center mb-4">
-                <div className="flex items-center gap-2">
-                  <span className="w-3 h-3 bg-red-500 rounded-full"></span>
-                  <span className="w-3 h-3 bg-yellow-500 rounded-full"></span>
-                  <span className="w-3 h-3 bg-green-500 rounded-full"></span>
-                </div>
-                 <span className="text-xs text-gray-500">Clera Dashboard Preview</span>
-              </div>
-
-              {/* Mockup Content - Simplified representation */}
-              <div className="space-y-4">
-                <div className="bg-gray-700/50 p-4 rounded-lg shadow-inner">
-                  <h3 className="font-semibold text-blue-400 mb-2">
-                    AI Portfolio Analysis
-                  </h3>
-                  <p className="text-sm text-gray-400">
-                    Clera identifies optimization opportunities based on your goals...
-                  </p>
-                  {/* Placeholder Chart */}
-                  <div className="h-20 bg-gray-600/30 rounded mt-2 animate-pulse"></div>
-                </div>
-                <div className="bg-gray-700/50 p-4 rounded-lg shadow-inner">
-                  <h3 className="font-semibold text-blue-400 mb-2">
-                    Personalized News Insights
-                  </h3>
-                  <p className="text-sm text-gray-400">
-                    Understand how market events impact your specific holdings...
-                  </p>
-                </div>
-                 <div className="bg-gray-700/50 p-4 rounded-lg shadow-inner flex items-center gap-3">
-                   <svg className="w-6 h-6 text-blue-500 flex-shrink-0" fill="none" stroke="currentColor" viewBox="0 0 24 24"><path strokeLinecap="round" strokeLinejoin="round" strokeWidth={2} d="M8 12h.01M12 12h.01M16 12h.01M21 12c0 4.418-4.03 8-9 8a9.863 9.863 0 01-4.255-.949L3 20l1.395-3.72C3.512 15.042 3 13.574 3 12c0-4.418 4.03-8 9-8s9 3.582 9 8z" /></svg>
-                  <p className="text-sm text-gray-400 italic">
-                    "Explain the latest tech stock volatility..."
-                  </p>
-                </div>
-              </div>
-               {/* Subtle Glow Effect */}
-               <div className="absolute inset-0 -z-10 overflow-hidden rounded-xl">
-                  <div className="absolute -bottom-1/4 -left-1/4 w-1/2 h-1/2 bg-blue-600/30 blur-3xl opacity-50 animate-pulse"></div>
-                  <div className="absolute -top-1/4 -right-1/4 w-1/2 h-1/2 bg-cyan-500/20 blur-3xl opacity-40 animate-pulse delay-1000"></div>
-               </div>
-            </div>
-          </div>
+          {/* Right column (mock‑up) -------------------------------------- */}
+          {/* …unchanged code for dashboard preview… */}
         </div>
       </div>
     </div>
