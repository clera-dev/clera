--- conflicted
+++ resolved
@@ -7,13 +7,12 @@
 // Auth pages that authenticated users should not access
 const authPages = ['/sign-in', '/sign-up', '/forgot-password'];
 
-// Paths that require authentication AND completed onboarding
 const protectedPaths = [
   '/dashboard',
+  '/portfolio',
   '/invest',
   '/chat',
   '/news',
-<<<<<<< HEAD
   '/settings',
   '/notes',
 ];
@@ -32,15 +31,6 @@
   '/api/assets',
   '/api/user',
   '/api/ws/portfolio',
-=======
-  '/info',
-  '/settings'
-];
-
-// Paths that require both completed onboarding AND funding
-const fundingRequiredPaths = [
-  '/portfolio'
->>>>>>> bb5dbc05
 ];
 
 export async function middleware(request: NextRequest) {
@@ -180,33 +170,6 @@
         }
       }
     }
-
-    // For funding required paths
-    if (fundingRequiredPaths.some(fundingPath => path.startsWith(fundingPath))) {
-      // First check if onboarding is complete
-      const { data: onboardingData } = await supabase
-        .from('user_onboarding')
-        .select('status')
-        .eq('user_id', user.id)
-        .single();
-      
-      const hasCompletedOnboarding = 
-        onboardingData?.status === 'submitted' || 
-        onboardingData?.status === 'approved';
-      
-      if (!hasCompletedOnboarding) {
-        // Redirect to protected page to complete onboarding first
-        const redirectUrl = new URL('/protected', request.url);
-        const redirectResponse = NextResponse.redirect(redirectUrl);
-        
-        redirectResponse.cookies.set('intended_redirect', path, {
-          maxAge: 3600,
-          path: '/',
-          sameSite: 'strict'
-        });
-        
-        return redirectResponse;
-      }
       
       // Check if user has funded their account (has transfers)
       const { data: transfers } = await supabase
