import { NextResponse } from 'next/server';
import { createClient } from '@/utils/supabase/server';
import redisClient from '@/utils/redis-aws';

// Type for our watchlist news item
interface WatchlistNewsItem {
  id: string;
  article_id: string;
  title: string;
  url: string;
  published_at: string;
  source: string;
  banner_image: string;
  summary: string;
  sentiment_score: number;
  sentiment_label: string;
  category: string;
  logo_url: string;
}

interface WatchlistNewsMetadata {
  id: number;
  last_updated: string | null;
  next_update: string | null;
}

// List of all available sectors
const allSectors = [
  "globalMarkets", "crypto", "commodities", "fixedIncome", "forex",
  "energy", "financials", "healthcare", "technology", "consumer",
  "realEstate", "esg", "macroeconomic"
];

// Redis key constants
const WATCHLIST_REFRESH_LOCK = 'news:watchlist:refresh:lock';
const WATCHLIST_LAST_REFRESH = 'news:watchlist:last_refresh';
const LOCK_TTL = 600; // 10 minutes in seconds

// Function to check if the cache is stale and needs refreshing
async function shouldRefreshCache(metadata: WatchlistNewsMetadata): Promise<boolean> {
  // If we have no metadata or missing critical fields, we need a refresh
  if (!metadata || !metadata.last_updated || !metadata.next_update) {
    console.log('No valid watchlist metadata found, refresh needed');
    return true;
  }
  
  const nextUpdate = new Date(metadata.next_update);
  const now = new Date();
  
  // Calculate how many hours have passed since the scheduled update time
  const millisecondsSinceNextUpdate = now.getTime() - nextUpdate.getTime();
  const hoursSinceNextUpdate = millisecondsSinceNextUpdate / (1000 * 60 * 60);
  
  // Only trigger user-initiated refresh if data is extremely stale (24+ hours)
  // This ensures normal refreshes happen only through scheduled cron jobs
  const isExtremelyStale = hoursSinceNextUpdate > 24;
  
  if (isExtremelyStale) {
    console.log(`Watchlist news data is extremely stale (${hoursSinceNextUpdate.toFixed(2)} hours past scheduled update). Triggering emergency refresh.`);
    return true;
  } else if (now > nextUpdate) {
    console.log(`Watchlist news data is stale (${hoursSinceNextUpdate.toFixed(2)} hours past scheduled update), but not triggering refresh. Waiting for cron job.`);
    return false;
  }
  
  return false;
}

// Function to acquire a Redis lock
async function acquireLock(lockKey: string, ttlSeconds: number): Promise<boolean> {
  try {
    // Use ioredis set with NX option (only set if key doesn't exist)
    const result = await redisClient.set(lockKey, '1', 'EX', ttlSeconds, 'NX');
    return result === 'OK';
  } catch (redisError: any) {
    // PRODUCTION-GRADE: Only log Redis errors if they're not connection issues
    // Connection errors are expected if Redis is down and don't need noisy logging
    if (redisError?.code !== 'ENOTFOUND' && redisError?.code !== 'ECONNREFUSED') {
      console.warn(`Redis lock acquisition failed for ${lockKey}:`, redisError);
    }
    // ARCHITECTURAL FIX: Treat Redis connectivity failures as unlocked state
    // This prevents silent failures that leave data stale when Redis is down
    // Instead of blocking refresh, we allow it to proceed when Redis is unavailable
    return true; // Treat as unlocked to allow refresh to proceed
  }
}

// Function to release a Redis lock
async function releaseLock(lockKey: string): Promise<void> {
  try {
    await redisClient.del(lockKey);
  } catch (redisError: any) {
    // PRODUCTION-GRADE: Only log Redis errors if they're not connection issues
    // Connection errors are expected if Redis is down and don't need noisy logging
    if (redisError?.code !== 'ENOTFOUND' && redisError?.code !== 'ECONNREFUSED') {
      console.warn(`Redis lock release failed for ${lockKey}:`, redisError);
    }
    // Don't throw - lock will expire automatically
  }
}

// Function to trigger the cron job manually
async function triggerCacheRefresh(): Promise<void> {
  // Check if last refresh was within the last 10 minutes
  let lastRefreshTimeStr: string | null = null;
  try {
<<<<<<< HEAD
    lastRefreshTimeStr = await redisClient.get(WATCHLIST_LAST_REFRESH) as string | null;
  } catch (redisError: any) {
    // PRODUCTION-GRADE: Only log Redis errors if they're not connection issues
    if (redisError?.code !== 'ENOTFOUND' && redisError?.code !== 'ECONNREFUSED') {
      console.warn('Redis read error for last refresh time:', redisError);
    }
=======
    lastRefreshTimeStr = await redisClient.get(WATCHLIST_LAST_REFRESH);
  } catch (redisError) {
    console.warn('Redis read error for last refresh time:', redisError);
>>>>>>> 5bc4c009
    // Continue without cache check
  }
  
  const now = Date.now();
  
  if (lastRefreshTimeStr) {
    const lastRefreshTime = parseInt(lastRefreshTimeStr, 10);
    if (now - lastRefreshTime < 10 * 60 * 1000) {
      console.log('Watchlist refresh completed recently. Skipping new request.');
      return;
    }
  }

  // Try to acquire the lock
  const lockAcquired = await acquireLock(WATCHLIST_REFRESH_LOCK, LOCK_TTL);
  if (!lockAcquired) {
    console.log('Watchlist refresh already in progress. Skipping new request.');
    return;
  }
  
  try {
    // Update the last refresh time
    try {
      await redisClient.set(WATCHLIST_LAST_REFRESH, now.toString());
    } catch (redisError: any) {
      // PRODUCTION-GRADE: Only log Redis errors if they're not connection issues
      if (redisError?.code !== 'ENOTFOUND' && redisError?.code !== 'ECONNREFUSED') {
        console.warn('Failed to update last refresh time in Redis:', redisError);
      }
      // Continue with cache refresh even if Redis write fails
    }
    
    // Determine a trusted base URL for the API
    // Security: Use server-only NEXT_PUBLIC_APP_URL with hostname validation. No hard-coded production URLs.
    const allowedHosts = new Set(['app.askclera.com', 'localhost', '127.0.0.1']);
    let baseUrl: string;
    
    if (!process.env.NEXT_PUBLIC_APP_URL) {
      if (process.env.NODE_ENV === 'production') {
        console.error('NEXT_PUBLIC_APP_URL environment variable is required in production');
        return;
      }
      // Development fallback only
      baseUrl = 'http://localhost:3000';
    } else {
      const configured = process.env.NEXT_PUBLIC_APP_URL.startsWith('http') ? process.env.NEXT_PUBLIC_APP_URL : `https://${process.env.NEXT_PUBLIC_APP_URL}`;
      let parsedBase: URL;
      try {
        parsedBase = new URL(configured);
      } catch {
        console.error('Invalid NEXT_PUBLIC_APP_URL format');
        return;
      }
      if (!allowedHosts.has(parsedBase.hostname)) {
        console.error(`NEXT_PUBLIC_APP_URL hostname ${parsedBase.hostname} not in allowlist`);
        return;
      }
      if (process.env.NODE_ENV === 'production' && parsedBase.protocol !== 'https:') {
        console.error('NEXT_PUBLIC_APP_URL must use HTTPS in production');
        return;
      }
      baseUrl = parsedBase.origin;
    }
    
    const cronUrl = `${baseUrl}/api/cron/update-watchlist-news`;
    const cronSecret = process.env.CRON_SECRET;
    
    if (!cronSecret) {
      console.error('CRON_SECRET environment variable is not set');
      return;
    }
    
    console.log(`Manually triggering watchlist news cache refresh via ${cronUrl}`);
    
    // PRODUCTION-GRADE: Add timeout to prevent hanging requests
    // The cron job can take 5+ minutes, so we fire-and-forget and don't wait
    const controller = new AbortController();
    const timeoutId = setTimeout(() => controller.abort(), 5000); // 5 second timeout
    
    try {
      const response = await fetch(cronUrl, {
        method: 'GET',
        headers: {
          'Authorization': `Bearer ${cronSecret}`
        },
        signal: controller.signal
      });
      
      clearTimeout(timeoutId);
      
      if (!response.ok) {
        const errorText = await response.text();
        throw new Error(`Failed to trigger cache refresh: ${response.status} ${response.statusText} - ${errorText}`);
      }
      
      console.log('Watchlist news cache refresh triggered successfully');
    } catch (error: any) {
      clearTimeout(timeoutId);
      
      // If it's a timeout, that's OK - the cron job is running in background
      if (error.name === 'AbortError') {
        console.log('Cache refresh request sent (fire-and-forget). Cron job will complete in background.');
        return; // Success - job is running
      }
      
      // Other errors should be logged but not thrown
      console.warn('Cache refresh request failed, but cron job may still be running:', error.message);
      return; // Don't throw - allow request to continue
    }
  } catch (error) {
    console.error('Error triggering watchlist news cache refresh:', error);
    // We don't throw here, as we still want to return whatever is in the cache
  } finally {
    // Release the lock after completion or error
    // The lock will expire automatically after TTL, but we release it explicitly for cleaner resource management
    await releaseLock(WATCHLIST_REFRESH_LOCK);
  }
}

// Main API route handler
export async function GET(request: Request) {
  try {
    // Initialize Supabase client
    const supabase = await createClient();
    
    // Get query parameters
    const url = new URL(request.url);
    const category = url.searchParams.get('category');
    
    // Get metadata to check if we need to refresh
    const { data: metadataData, error: metadataError } = await supabase
      .from('watchlist_news_metadata')
      .select('*')
      .eq('id', 1)
      .single();
      
    if (metadataError && metadataError.code !== 'PGRST116') { // PGRST116 is "not found" error
      console.error('Error fetching watchlist news metadata:', metadataError);
    }
    
    const metadata = metadataData as WatchlistNewsMetadata;
    
    // Check if we need to refresh the cache
    if (await shouldRefreshCache(metadata)) {
      console.log('Watchlist news cache is stale, triggering refresh');
      await triggerCacheRefresh();
      // Note: We don't wait for the refresh to complete, as it may take some time
      // Instead, we return the current cache and let the cron job update it in the background
    }
    
    // Prepare the query for watchlist news articles
    let query = supabase
      .from('watchlist_cached_news')
      .select('*')
      .order('published_at', { ascending: false });
    
    // If a specific category is requested, filter by that category
    if (category && allSectors.includes(category)) {
      query = query.eq('category', category);
    }
    
    // Execute the query
    const { data: articles, error: articlesError } = await query;
    
    if (articlesError) {
      console.error('Error fetching watchlist news articles:', articlesError);
      throw new Error(`Error fetching watchlist news: ${articlesError.message}`);
    }
    
    // Group articles by category
    const articlesByCategory: Record<string, any[]> = {};
    
    // Initialize all categories with empty arrays
    allSectors.forEach(sector => {
      articlesByCategory[sector] = [];
    });
    
    // Populate with actual articles
    (articles || []).forEach(article => {
      if (article.category && articlesByCategory[article.category]) {
        // Limit to 4 articles per category (per user requirements)
        if (articlesByCategory[article.category].length < 4) {
          articlesByCategory[article.category].push({
            title: article.title,
            url: article.url,
            published_at: article.published_at,
            source: article.source,
            banner_image: article.banner_image,
            summary: article.summary,
            sentiment_score: article.sentiment_score,
            sentiment_label: article.sentiment_label,
            category: article.category,
            logo_url: article.logo_url
          });
        }
      }
    });
    
    // Return the watchlist news articles grouped by category
    return NextResponse.json({ 
      categories: articlesByCategory,
      last_updated: metadata?.last_updated || null,
      next_update: metadata?.next_update || null
    });
  } catch (error: any) {
    console.error('Error serving watchlist news:', error);
    return NextResponse.json({ error: error.message || 'Unknown error' }, { status: 500 });
  }
} <|MERGE_RESOLUTION|>--- conflicted
+++ resolved
@@ -104,18 +104,12 @@
   // Check if last refresh was within the last 10 minutes
   let lastRefreshTimeStr: string | null = null;
   try {
-<<<<<<< HEAD
-    lastRefreshTimeStr = await redisClient.get(WATCHLIST_LAST_REFRESH) as string | null;
+    lastRefreshTimeStr = await redisClient.get(WATCHLIST_LAST_REFRESH);
   } catch (redisError: any) {
     // PRODUCTION-GRADE: Only log Redis errors if they're not connection issues
     if (redisError?.code !== 'ENOTFOUND' && redisError?.code !== 'ECONNREFUSED') {
       console.warn('Redis read error for last refresh time:', redisError);
     }
-=======
-    lastRefreshTimeStr = await redisClient.get(WATCHLIST_LAST_REFRESH);
-  } catch (redisError) {
-    console.warn('Redis read error for last refresh time:', redisError);
->>>>>>> 5bc4c009
     // Continue without cache check
   }
   
