# Clera Financial AI Platform

Clera is a financial AI platform leveraging advanced language models and agent-based architecture to provide financial analysis, portfolio management, brokerage services, and conversational capabilities. This monorepo contains all the code pertaining to building Clera, simplifying CI/CD pipelines, testing, and onboarding.

## 📚 Documentation

- **[Portfolio History Architecture](docs/architecture/portfolio-history/README.md)** - Production-grade portfolio history system with automated snapshots and backfill
- **[Backend API Documentation](backend/docs/)** - API endpoints, database schema, and service architecture
- **[Frontend Components](frontend-app/components/)** - React component library and UI patterns

## TL;DR
### How to run servers (for the frist time)
Open 3 terminals (T1, T2, T3)
In T1 run: 
```bash
<<<<<<< HEAD
cd backend && python -m venv venv && source venv/bin/activate &&
pip install -r requirements.txt && python -m portfolio_realtime.websocket_server
=======
cd backend && python -m venv venv && source venv/bin/activate && pip install -r requirements.txt && python -m portfolio_realtime.websocket_server
>>>>>>> 5bc4c009
```

In T2 run: 
```bash
cd backend && source venv/bin/activate && source activate.sh && python api_server.py
```
or 
```bash
cd backend && source venv/bin/activate && source activate.sh && uvicorn api_server:app --reload
```

In T3 run: 
```bash
cd frontend-app && npm install && npm run dev
```

And to redeploy AWS servers (anytime you change backend):
``` bash
   copilot svc deploy --name api-service --env production
   copilot svc deploy --name websocket-lb-service --env production
```

To run in the background and allow you to close your laptop while it runs:
```bash
nohup copilot svc deploy --name api-service --env production > deployment.log 2>&1 &
```

If it crashes because there isn't enough room in docker, run:
``` bash
# WARNING: This command is extremely destructive and will delete ALL unused Docker containers, images, and volumes on your machine!
# Only run this in local development environments, NEVER on production or shared machines.
# This can cause data loss or outages if run on systems with other Docker workloads.
docker system prune -a --volumes -f
```
And you can track their progress in AWS > Elastic Container Service.

When cursor has to update, open up to these 4 terminals to get started again:
```bash
# t1
source venv/bin/activate && python -m portfolio_realtime.websocket_server
# t2 (option 1)
source venv/bin/activate && source activate.sh && python api_server.py
# t2 (option 2)
source venv/bin/activate && source activate.sh && uvicorn api_server:app --reload
# t3
npm install && rm -rf .next && npm run dev
# t4 (if needed)
ngrok http 8000
```

If you want to run our langgraph deployment locally, just run:
```bash
langgraph dev --tunnel
```

### How to get cursor to cook:

Run this command and use the file as context in chatsto help cursor easily know context of your branch
```bash
git diff main > frontend-app/git-diff.md
```

## Project Structure

The monorepo is organized into the following main directories:

-   `backend/`: Contains the Python-based backend services, including AI logic, API servers, and broker integrations.
-   `frontend-app/`: Houses the Next.js frontend application for `app.askclera.com`.
-   `docs/`: Documentation for the project, including detailed notes on backend and frontend architecture.
-   `packages/`: Shared code and utilities utilized across different parts of the stack.

## Backend (`backend/`)

The backend powers Clera's core functionalities, built primarily with Python.

**Key Components:**

*   **API Server (`api_server.py`):** A FastAPI application providing RESTful endpoints for chat, trade execution, company info, health checks, and Alpaca/Plaid operations (account creation, ACH funding).
*   **WebSocket Server (`server.py`):** Enables real-time communication, financial RAG, vector database connections (Pinecone), and voice capabilities (Retell integration).
*   **AI Agents (`clera_agents/`):** Utilizes LangGraph for orchestrating specialized agents:
    *   Financial Analyst Agent
    *   Portfolio Management Agent
    *   Trade Execution Agent
    *   Includes tools for portfolio and company analysis.
*   **Chatbots (`clera_chatbots/`):** Various chatbot implementations (frontend-facing, RAG-enabled with Perplexity/Llama).
*   **Conversational AI (`conversational_ai/`):** Integrates voice features using LiveKit, Deepgram (STT), and Cartesia (TTS).
*   **Broker Integration (`utils/alpaca/`):** Handles Alpaca Broker API interactions for account creation, management, and ACH funding via Plaid or manual entry.

### Market Data Management

**Tradable Assets Cache (`backend/data/tradable_assets.json`):**
*   **Auto-Updated:** This file is automatically refreshed every 24 hours from Alpaca's live market data API to ensure current tradable instruments are available to users.
*   **Content:** Contains all active, tradable US equities available through Alpaca, including stocks, ETFs, and other securities.
*   **Git Workflow:** When this file is modified by the automatic update process:
    1. **Do NOT commit directly to main branch**
    2. **Create a dedicated branch** for market data updates (e.g., `update/market-data-YYYY-MM-DD`)
    3. **Review changes** to ensure they represent legitimate new tradable assets
    4. **Merge via pull request** to maintain audit trail of market data changes
*   **Why This Matters:** New assets are regularly added to Alpaca's platform, and this system ensures users have access to the latest investment opportunities without manual intervention.

**Technologies:**

*   Python, FastAPI, Uvicorn
*   LangGraph, LangChain
*   LLMs: Groq, Perplexity, Anthropic Claude
*   Vector DB: Pinecone
*   Broker API: Alpaca
*   Bank Integration: Plaid
*   Voice: LiveKit, Deepgram, Cartesia, Retell
*   Database: Supabase (via API)

**Deployment:**

*   A hybrid model:
    *   Non-AI logic (API Server, integrations) deployed on AWS ECS using AWS Copilot.
    *   AI Agent workflows hosted on dedicated LangGraph servers.
*   Backend API accessible via AWS Load Balancer.

*(See `docs/backend-notes.md` for more details)*

## Frontend (`frontend-app/`)

The frontend provides the user interface for interacting with Clera, built with Next.js and TypeScript.

**Key Components:**

*   **App Router (`app/`):** Organizes routes, including authentication pages, API routes, dashboard, and protected areas.
*   **Authentication:** Integrates with Supabase for user sign-up, sign-in, email verification, password reset, and protected routes using middleware and server actions.
*   **UI Components (`components/`):** Reusable components built with TailwindCSS and Shadcn UI, including forms, cards, buttons, and theme switching.
*   **Broker Onboarding (`components/onboarding/`):** A multi-step flow guiding users through Alpaca account creation (contact info, personal details, disclosures, agreements).
*   **Bank Connection & Funding:** Supports bank account linking via Plaid (OAuth) or manual entry, and initiating ACH transfers.
*   **Dashboard (`app/dashboard/`):** Displays Alpaca account info, connected banks, transfer history, and funding status.
*   **Supabase Integration (`utils/supabase/`):** Uses client and server components for interacting with Supabase Auth and Database (storing onboarding status, bank connections, transfers).

**Technologies:**

*   Next.js (App Router), React, TypeScript
*   TailwindCSS, Shadcn UI
*   Supabase (Auth, Database)
*   State Management: React Hooks, Server Actions
*   API Communication: Fetch API, Server Actions

**Deployment:**

*   Deployed via Vercel.
*   Utilizes Vercel's CI/CD, environment variable management, preview deployments, and global CDN.
*   Connects to the AWS-hosted backend API and LangGraph services.

*(See `docs/frontend-notes.md` for more details)*

## Packages (`packages/`)

Houses shared code, utilities, or configurations that can be utilized by both the frontend and backend applications, promoting code reuse and consistency.

## Documentation (`docs/`)

Contains detailed documentation about the project's architecture, setup, components, and deployment strategies. Key documents include:

*   `backend-notes.md`: In-depth information about the backend system.
*   `frontend-notes.md`: In-depth information about the frontend application.

## Getting Started

*(High-level steps - refer to specific `README.md` files within `backend/` and `frontend-app/` for detailed setup instructions)*

1.  **Clone the repository:**
    ```bash
    git clone <repository-url>
    cd clera
    ```
2.  **Configure Environment Variables:** Set up necessary `.env` files in both `backend/` and `frontend-app/` with API keys and service configurations (Supabase, Alpaca, Plaid, AI models, AWS credentials, etc.). Refer to `.env.example` files if available.
3.  **Install Dependencies:**
    *   **Backend:** `cd backend && python -m venv venv && source venv/bin/activate && pip install -r requirements.txt`
    *   **Frontend:** `cd frontend-app && npm install` (or `yarn install`)
4.  **Run Development Servers:**
    *   **Backend:** `cd backend && uvicorn api_server:app --reload` (and potentially `uvicorn server:app --reload --port=8080` for WebSocket)
    *   **Frontend:** `cd frontend-app && npm run dev` (or `yarn dev`)
5.  **Access Applications:**
    *   Frontend typically available at `http://localhost:3000`.
    *   Backend API typically available at `http://localhost:8000`.

## Deployment Summary

*   **Backend:** Deployed to AWS ECS via AWS Copilot (non-AI parts) and LangGraph (AI agents). Requires AWS and LangGraph setup.
*   **Frontend:** Deployed to Vercel, connected to the production backend endpoints. Requires Vercel project setup and environment variable configuration.

Refer to the `docs/` directory and specific service manifests (`copilot/`, `langgraph.json`) for detailed deployment configurations.

# Real-Time Portfolio Value Tracking System

This system provides real-time updates of portfolio values for users of the Clera financial platform. It efficiently tracks the value of users' investment portfolios with minimal latency, enabling a responsive and engaging user experience.

## Architecture

The system consists of the following components:

1. **Symbol Collector**: Periodically scans all user accounts and creates a list of unique symbols that need to be monitored
2. **Market Data Consumer**: Subscribes to Alpaca's real-time market data for all tracked symbols
3. **Portfolio Calculator**: Computes portfolio values using the latest prices and account positions
4. **WebSocket Server**: Maintains connections with frontend clients and pushes portfolio updates
5. **Frontend Component**: Displays real-time portfolio values to users

## Prerequisites

- Python 3.9+
- Redis server running
- Alpaca account with API keys (both Broker and Market Data API keys)
- Node.js 16+ (for frontend)

## Installation

### Backend

1. Install the required Python packages:

```bash
pip install redis alpaca-py fastapi uvicorn python-dotenv
```

2. Configure environment variables:

Create a `.env` file in the backend directory with the following variables:

```
# Alpaca API credentials
BROKER_API_KEY=your_broker_api_key
BROKER_SECRET_KEY=your_broker_secret_key
APCA_API_KEY_ID=your_market_data_api_key # same as trading API key
APCA_API_SECRET=your_market_data_secret_key # same as trading API key
ALPACA_SANDBOX=true  # Set to false for production

# Redis configuration
REDIS_HOST=localhost
REDIS_PORT=6379
REDIS_DB=0

# Service configuration
SYMBOL_COLLECTION_INTERVAL=300  # Seconds
PRICE_TTL=3600  # Seconds
MIN_UPDATE_INTERVAL=2  # Seconds
RECALCULATION_INTERVAL=30  # Seconds
WEBSOCKET_PORT=8001
WEBSOCKET_HOST=0.0.0.0
```

### Frontend

Add the WebSocket URL to your frontend environment variables:

```
NEXT_PUBLIC_WEBSOCKET_URL=ws://localhost:8001
```

## Running the System

### Option 1: Run all services together

```bash
cd backend
python -m portfolio_realtime.run_services
```

This will start all services in parallel.

### Option 2: Run services individually

For development or debugging, you can run each service in a separate terminal:

```bash
# Terminal 1 - Symbol Collector
cd backend
python -m portfolio_realtime.symbol_collector

# Terminal 2 - Market Data Consumer
cd backend
python -m portfolio_realtime.market_data_consumer

# Terminal 3 - Portfolio Calculator
cd backend
python -m portfolio_realtime.portfolio_calculator

# Terminal 4 - WebSocket Server
cd backend
python -m portfolio_realtime.websocket_server
```

## Frontend Integration

To use the real-time portfolio value component in your frontend:

```jsx
import LivePortfolioValue from '@/components/portfolio/LivePortfolioValue';

// In your component:
<LivePortfolioValue accountId={accountId} />
```

## System Performance

- The system is designed to be highly efficient, even with a large number of users
- Market data is subscribed to only once per symbol, regardless of how many users hold that asset
- Redis is used for fast data storage and inter-service communication
- Updates are throttled to avoid overwhelming clients

## Monitoring and Testing

- Each service includes logging that can be used for monitoring
- The WebSocket server provides a `/health` endpoint for status checks
- Run tests with: `cd backend && python -m unittest discover tests`

## Deployment Considerations

- For production, host Redis with proper persistence and replication
- Use secure WebSocket connections (WSS) in production
- Scale the WebSocket server horizontally behind a load balancer for high availability
- Configure proper authentication for WebSocket connections

## Troubleshooting

- Check Redis connection if services are not communicating
- Verify Alpaca API keys have the necessary permissions
- Ensure market data subscriptions are properly configured
- Look for error messages in the service logs

## License

This project is proprietary and confidential. Unauthorized copying, transferring, or reproduction of the contents of this repository, via any medium, is strictly prohibited. <|MERGE_RESOLUTION|>--- conflicted
+++ resolved
@@ -13,12 +13,7 @@
 Open 3 terminals (T1, T2, T3)
 In T1 run: 
 ```bash
-<<<<<<< HEAD
-cd backend && python -m venv venv && source venv/bin/activate &&
-pip install -r requirements.txt && python -m portfolio_realtime.websocket_server
-=======
 cd backend && python -m venv venv && source venv/bin/activate && pip install -r requirements.txt && python -m portfolio_realtime.websocket_server
->>>>>>> 5bc4c009
 ```
 
 In T2 run: 
