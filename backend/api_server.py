#!/usr/bin/env python3

"""
API server for Clera AI. provides endpoints for chat, trade, and company analysis.
"""

import os
import sys
import json
import logging
from typing import List, Dict, Any, Optional
from enum import Enum, auto
import asyncio
from datetime import datetime, timedelta, timezone
import uuid
import requests
from decimal import Decimal
from uuid import UUID
import contextlib

from dotenv import load_dotenv

from decouple import config
import aiohttp
import traceback
import httpx
from fastapi import WebSocket
from fastapi import FastAPI, HTTPException, Request, BackgroundTasks, Depends, Header, Query, Response, status
from fastapi.middleware.cors import CORSMiddleware
from fastapi.responses import JSONResponse, StreamingResponse
from pydantic import BaseModel, Field

from langgraph.errors import GraphInterrupt
from langgraph.graph.message import add_messages
from langchain_core.messages import SystemMessage, HumanMessage, AIMessage, BaseMessage, FunctionMessage

# Add these imports at the top with other imports
from utils.alpaca.account_closure import (
    AccountClosureManager,
    ClosureStep,
    check_account_closure_readiness,
    initiate_account_closure,
    get_closure_progress,
    resume_account_closure
)

# Watchlist imports
from utils.alpaca.watchlist import (
    get_watchlist_for_account,
    get_or_create_default_watchlist,
    add_symbol_to_watchlist,
    remove_symbol_from_watchlist,
    is_symbol_in_watchlist,
    get_watchlist_symbols,
    get_watchlist_details
)

# Configure logging (ensure this is done early)
logger = logging.getLogger("clera-api-server")
logger.setLevel(logging.INFO) # Changed to INFO for less verbose startup in prod
logging_handler = logging.StreamHandler()
logging_handler.setFormatter(logging.Formatter('%(asctime)s - %(name)s - %(levelname)s - %(message)s'))
logger.addHandler(logging_handler)

# Only load .env file if not running in a Copilot managed environment (where env vars are injected)
# or if explicitly in a 'development' environment as per .env.
if not os.getenv("COPILOT_ENVIRONMENT_NAME") and os.getenv("ENVIRONMENT", "development").lower() == "development":
    load_dotenv(override=True)  # override=True will replace existing environment variables
    logger.info("Loaded environment variables from .env file for local development.")
else:
    logger.info("Skipping .env file loading. Assuming environment variables are managed externally (e.g., by Copilot).")

# === VERY EARLY ENVIRONMENT CHECK ===
INITIAL_ENV_VAL = os.getenv("ENVIRONMENT")
logger.info(f"EARLY CHECK: os.getenv('ENVIRONMENT') at module load time: '{INITIAL_ENV_VAL}'")
# === END EARLY ENVIRONMENT CHECK ===

# --- WebSocket Service URL Resolution --------------------------------------
# Detect production via Copilot's environment flag instead of relying on a
# custom ENVIRONMENT value that can be overwritten by .env defaults.
_IS_PRODUCTION = os.getenv("COPILOT_ENVIRONMENT_NAME", "").lower() == "production" \
                 or os.getenv("ENVIRONMENT", "").lower() == "production"

# Baseline URL: inside ECS → use Copilot service-discovery hostname;
# local dev → use localhost.
_DEFAULT_WEBSOCKET_SERVICE_URL = (
    "http://websocket-service.production.clera-api.internal:8001"
    if _IS_PRODUCTION
    else "http://localhost:8001"
)

# Resolve once at import time so later code can't silently fall back.
WEBSOCKET_SERVICE_URL = os.getenv(
    "WEBSOCKET_SERVICE_URL",
    _DEFAULT_WEBSOCKET_SERVICE_URL,
)

logger.info(
    "WEBSOCKET_SERVICE_URL resolved at import: '%s' (is_production=%s)",
    WEBSOCKET_SERVICE_URL,
    _IS_PRODUCTION,
)
# ---------------------------------------------------------------------------

# --- Redis Host/Port Resolution (similar to WebSocket URL) ---
# _IS_PRODUCTION is already defined above for WEBSOCKET_SERVICE_URL resolution

_DEFAULT_REDIS_HOST_PROD = "clera-redis.x1zzpk.0001.usw1.cache.amazonaws.com"
_DEFAULT_REDIS_PORT_PROD = 6379
_DEFAULT_REDIS_HOST_DEV = "127.0.0.1" # Explicitly 127.0.0.1 for clarity
_DEFAULT_REDIS_PORT_DEV = 6379

_FALLBACK_REDIS_HOST = _DEFAULT_REDIS_HOST_PROD if _IS_PRODUCTION else _DEFAULT_REDIS_HOST_DEV
_FALLBACK_REDIS_PORT = _DEFAULT_REDIS_PORT_PROD if _IS_PRODUCTION else _DEFAULT_REDIS_PORT_DEV

# Resolve once at import time. Prioritize environment variables set by Copilot.
# If they are not set, fall back to production/dev defaults based on _IS_PRODUCTION.
CANONICAL_REDIS_HOST = os.getenv("REDIS_HOST", _FALLBACK_REDIS_HOST)
CANONICAL_REDIS_PORT = int(os.getenv("REDIS_PORT", str(_FALLBACK_REDIS_PORT))) # Ensure fallback is string for os.getenv conversion

logger.info(
    "Redis connection parameters resolved at import: HOST='%s', PORT=%s (is_production=%s, fallback_host_used=%s, fallback_port_used=%s)",
    CANONICAL_REDIS_HOST,
    CANONICAL_REDIS_PORT,
    _IS_PRODUCTION,
    CANONICAL_REDIS_HOST == _FALLBACK_REDIS_HOST,
    str(CANONICAL_REDIS_PORT) == str(_FALLBACK_REDIS_PORT)
)
# ---------------------------------------------------------------------------

# Track startup errors
startup_errors = []

# Add parent directory to path to find graph.py
sys.path.append(os.path.dirname(os.path.dirname(os.path.abspath(__file__))))
logger.info(f"Python path: {sys.path}")

# Try to import the graph from clera_agents but fail gracefully
try:
    # Import the graph from clera_agents
    from clera_agents.graph import graph
    from langgraph.errors import GraphInterrupt # Needed for chat-stream endpoint
    from langchain_core.messages import HumanMessage # Needed for chat-stream endpoint
    logger.info("Successfully imported graph and related modules from clera_agents")
except ImportError as e:
    logger.error(f"Failed to import graph from clera_agents: {e}")
    logger.error("Please make sure the clera_agents module is in your Python path.")
    sys.exit(1)

# Define lifespan context manager
@contextlib.asynccontextmanager
async def lifespan(app: FastAPI):
    # Startup code
    logger.info("LIFESPAN: Starting API server...")
    env_val_start = os.getenv("ENVIRONMENT")
    copilot_env_val_start = os.getenv("COPILOT_ENVIRONMENT_NAME")
    logger.info(f"LIFESPAN_ENV_CHECK (start): Actual ENVIRONMENT='{env_val_start}', Actual COPILOT_ENVIRONMENT_NAME='{copilot_env_val_start}'")
    
    # Log Python path
    logger.info(f"Python path: {os.sys.path}")
    
    # Set API key from environment
    app.state.API_KEY = config("API_KEY", default=None)
    env_val_after_api_key = os.getenv("ENVIRONMENT")
    logger.info(f"LIFESPAN_ENV_CHECK (after API_KEY config): Actual ENVIRONMENT='{env_val_after_api_key}', decouple_config_API_KEY_is_None={app.state.API_KEY is None}")
    
    # Initialize asset cache
    app.state.asset_cache = None
    app.state.assets_last_refreshed = None
    
    # Make the canonical WS URL available to request handlers
    app.state.WEBSOCKET_SERVICE_URL = WEBSOCKET_SERVICE_URL
    
    # Set Alpaca API credentials
    app.state.ALPACA_API_KEY = config("ALPACA_API_KEY", default=None)
    app.state.ALPACA_API_SECRET = config("ALPACA_API_SECRET", default=None)
    app.state.ALPACA_API_ENV = config("ALPACA_API_ENV", default="paper")
    
    # Set OpenAI API key
    app.state.OPENAI_API_KEY = config("OPENAI_API_KEY", default=None)
    
    # Set Supabase details
    app.state.SUPABASE_URL = config("SUPABASE_URL", default=None)
    app.state.SUPABASE_KEY = config("SUPABASE_KEY", default=None)
    app.state.SUPABASE_JWT_SECRET = config("SUPABASE_JWT_SECRET", default=None)
    
    # Set Plaid credentials
    app.state.PLAID_CLIENT_ID = config("PLAID_CLIENT_ID", default=None)
    app.state.PLAID_SECRET = config("PLAID_SECRET", default=None)
    app.state.PLAID_ENV = config("PLAID_ENV", default="sandbox")
    env_val_end_config = os.getenv("ENVIRONMENT")
    logger.info(f"LIFESPAN_ENV_CHECK (end of config calls): Actual ENVIRONMENT='{env_val_end_config}', PLAID_ENV_via_config='{app.state.PLAID_ENV}'")
    
    # Initialize conversation state tracking
    app.state.conversation_states = {}
    
    # Log completion of startup
    logger.info(f"API server startup process complete with {len(startup_errors)} errors/warnings.")
    
    yield  # This is where the application runs
    
    # Shutdown logic
    logger.info("Shutting down API server...")

# Create FastAPI app with lifespan
app = FastAPI(
    title="Clera AI API",
    description="API for Clera AI platform, providing trading, portfolio management, and AI-powered financial insights.",
    version="1.0.0",
    lifespan=lifespan
)

# Add CORS middleware with restricted origins
app.add_middleware(
    CORSMiddleware,
    allow_origins=[
        "https://app.askclera.com",  # Production domain
        "http://localhost:3000",     # Frontend development
        "http://127.0.0.1:3000",     # Frontend development alternative
        "http://localhost:8000",     # API development
        "http://127.0.0.1:8000"      # API development alternative
    ],  
    allow_credentials=True,
    allow_methods=["*"],
    allow_headers=["*"],
)

# Define request model
class ChatMessage(BaseModel):
    role: str
    content: str

class ChatRequest(BaseModel):
    messages: List[ChatMessage] = Field(..., description="Chat message history")
    user_input: str = Field(..., description="Latest user input")

class ChatWithAccountRequest(BaseModel):
    messages: List[ChatMessage] = Field(..., description="Chat message history")
    user_input: str = Field(..., description="Latest user input")
    account_id: str = Field(..., description="User's Alpaca account ID")
    user_id: Optional[str] = Field(None, description="User's Supabase ID")
    session_id: Optional[str] = Field(None, description="Chat session ID")

# Define trade execution models
class TradeRequest(BaseModel):
    account_id: str = Field(..., description="Account ID for the trade")
    ticker: str = Field(..., description="Stock ticker symbol")
    notional_amount: float = Field(..., description="Dollar amount to trade")
    side: str = Field(..., description="BUY or SELL")

class CompanyInfoRequest(BaseModel):
    ticker: str = Field(..., description="Stock ticker symbol")

# Track conversation states by session ID
conversation_states = {}

# Import trade execution functionality - fail gracefully
try:
    from clera_agents.trade_execution_agent import _submit_market_order, OrderSide
    from clera_agents.tools.company_analysis import company_profile
    # Import PortfolioAnalyticsEngine and related types
    from clera_agents.tools.portfolio_analysis import PortfolioAnalyticsEngine, PortfolioPosition, AssetClass, SecurityType
    logger.info("Successfully imported trade execution, company analysis, and portfolio analysis modules")
except ImportError as e:
    error_msg = f"Failed to import agent modules: {e}"
    logger.error(error_msg)
    startup_errors.append(error_msg)
    _submit_market_order = None
    OrderSide = None
    company_profile = None
    # Set portfolio analysis tools to None if import fails
    PortfolioAnalyticsEngine = None
    PortfolioPosition = None
    AssetClass = None
    SecurityType = None

# Import Alpaca broker client - fail gracefully
try:
    from alpaca.broker.client import BrokerClient
    from alpaca.broker.models import Account, Contact, Identity, Disclosures, Agreement
    # Import CreateAccountRequest from requests
    from alpaca.broker.requests import CreateAccountRequest
    from alpaca.broker.enums import TaxIdType, FundingSource, AgreementType
    logger.info("Successfully imported Alpaca broker modules")
except ImportError as e:
    error_msg = f"Failed to import Alpaca broker modules: {e}"
    logger.error(error_msg)
    startup_errors.append(error_msg)
    BrokerClient = None
    # Set all imported classes to None if import fails
    Account = None
    Contact = None
    Identity = None
    Disclosures = None
    Agreement = None
    CreateAccountRequest = None
    TaxIdType = None
    FundingSource = None
    AgreementType = None

# Import Alpaca MarketDataClient - fail gracefully
try:
    from alpaca.data.live.stock import StockDataStream
    from alpaca.data.historical.stock import StockHistoricalDataClient
    from alpaca.data.requests import StockLatestTradeRequest
    logger.info("Successfully imported Alpaca data modules")
except ImportError as e:
    error_msg = f"Failed to import Alpaca data modules: {e}"
    logger.error(error_msg)
    startup_errors.append(error_msg)
    StockHistoricalDataClient = None
    StockLatestTradeRequest = None

# Import Alpaca TradingClient for assets - fail gracefully
try:
    from alpaca.trading.client import TradingClient
    from alpaca.trading.requests import GetAssetsRequest, GetOrdersRequest, GetPortfolioHistoryRequest
    from alpaca.trading.enums import AssetClass as AlpacaTradingAssetClass, AssetStatus, OrderStatus
    # Add import for Sort which is used in GetOrdersRequest
    from alpaca.common.enums import Sort
    # Import Position, Order, Asset and PortfolioHistory from trading models
    from alpaca.trading.models import Position, Order, Asset, PortfolioHistory
    logger.info("Successfully imported Alpaca trading modules")
except ImportError as e:
    error_msg = f"Failed to import Alpaca trading modules: {e}"
    logger.error(error_msg)
    startup_errors.append(error_msg)
    TradingClient = None
    GetAssetsRequest = None
    GetOrdersRequest = None
    GetPortfolioHistoryRequest = None
    # Set all imported classes to None if import fails
    AlpacaTradingAssetClass = None
    AssetStatus = None
    OrderStatus = None
    Position = None
    Order = None
    Asset = None
    PortfolioHistory = None
    Sort = None

# Constants for Asset Caching
ASSET_CACHE_FILE = os.path.join(os.path.dirname(__file__), "data", "tradable_assets.json")
ASSET_CACHE_TTL_HOURS = 24 # Time-to-live for the cache in hours

# Ensure the data directory exists
os.makedirs(os.path.join(os.path.dirname(__file__), "data"), exist_ok=True)

# Initialize Alpaca clients - fail gracefully
broker_client = None
market_data_client = None
trading_client = None

if BrokerClient:
    try:
        broker_client = BrokerClient(
            api_key=os.getenv("BROKER_API_KEY", ""),
            secret_key=os.getenv("BROKER_SECRET_KEY", ""),
            sandbox=os.getenv("ALPACA_SANDBOX", "true").lower() == "true"  # Use environment variable instead of hardcoded value
        )
        # Test API keys validity
        if os.getenv("BROKER_API_KEY") and os.getenv("BROKER_SECRET_KEY"):
            logger.info("Testing Alpaca broker client connection...")
            logger.info(f"Broker API Key: {os.getenv('BROKER_API_KEY')}")
            logger.info(f"Broker Secret Key: {os.getenv('BROKER_SECRET_KEY')}")
            try:
                broker_client.get_clock()
                logger.info("Successfully connected to Alpaca broker API")
            except Exception as e:
                error_msg = f"Failed to connect to Alpaca broker API: {e}"
                logger.error(error_msg)
                startup_errors.append(error_msg)
        else:
            logger.warning("Alpaca broker API keys not provided")
            startup_errors.append("Alpaca broker API keys not provided")
    except Exception as e:
        error_msg = f"Failed to initialize Alpaca broker client: {e}"
        logger.error(error_msg)
        startup_errors.append(error_msg)
else:
    logger.warning("BrokerClient class not available due to import error.")

if StockHistoricalDataClient:
    try:
        market_data_client = StockHistoricalDataClient(
            api_key=os.getenv("APCA_API_KEY_ID", ""),      # Use Trading API Key ID
            secret_key=os.getenv("APCA_API_SECRET_KEY", ""),  # Use Trading API Secret
        )
        # Test connection if keys are provided
        if os.getenv("APCA_API_KEY_ID") and os.getenv("APCA_API_SECRET_KEY"):
            logger.info("Testing Alpaca market data client connection...")
            try:
                # Make a lightweight API call
                # market_data_client.get_stock_bars("AAPL", limit=1) # Causes issues if market closed?
                logger.info("Successfully connected to Alpaca market data API (connection test skipped)")
            except Exception as e:
                error_msg = f"Failed to connect to Alpaca market data API: {e}"
                logger.error(error_msg)
                startup_errors.append(error_msg)
        else:
            logger.warning("Alpaca trading API keys not provided")
            startup_errors.append("Alpaca trading API keys not provided")
    except Exception as e:
        error_msg = f"Failed to initialize Alpaca market data client: {e}"
        logger.error(error_msg)
        startup_errors.append(error_msg)
else:
     logger.warning("StockHistoricalDataClient class not available due to import error.")

if TradingClient:
    try:
        trading_client = TradingClient(
            api_key=os.getenv("APCA_API_KEY_ID", ""),
            secret_key=os.getenv("APCA_API_SECRET_KEY", ""),
            paper=True # Assuming paper trading based on previous context
        )
    except Exception as e:
        error_msg = f"Failed to initialize Alpaca trading client: {e}"
        logger.error(error_msg)
        startup_errors.append(error_msg)
else:
    logger.warning("TradingClient class not available due to import error.")

def get_broker_client():
    """Get an instance of the Alpaca broker client, checking for initialization."""
    if not broker_client:
        logger.warning("Broker client was not initialized successfully.")
        # Optionally, try to re-initialize here or raise an error
        raise HTTPException(status_code=503, detail="Broker service not available due to initialization error.")
    return broker_client

# Handle utility imports more gracefully to avoid crashes
create_or_get_alpaca_account = None
create_direct_plaid_link_url = None
get_transfers_for_account = None
get_account_details = None
create_ach_transfer = None
create_ach_relationship_manual = None
save_conversation = None
get_user_conversations = None
get_portfolio_conversations = None
create_chat_session = None
get_chat_sessions = None
get_conversations_by_session = None
delete_chat_session = None
save_conversation_with_session = None
get_user_alpaca_account_id = None
create_thread = None
run_thread_stream = None
get_thread_messages = None
list_threads = None
format_messages_for_frontend = None
update_thread_metadata = None

try:
    # Import our Alpaca utilities
    from utils.alpaca import (
        create_or_get_alpaca_account, 
        create_direct_plaid_link_url,
        get_transfers_for_account,
        get_account_details
    )
    
    # For ACH transfers
    from utils.alpaca.bank_funding import create_ach_transfer, create_ach_relationship_manual
    
    # Import Supabase conversation and chat session utilities
    from utils.supabase import (
        save_conversation,
        get_user_conversations,
        get_portfolio_conversations,
        create_chat_session,
        get_chat_sessions,
        get_conversations_by_session,
        delete_chat_session,
        save_conversation_with_session,
        get_user_alpaca_account_id
    )
    
    # Import LangGraph client utilities
    from utils.langgraph_client import (
        create_thread, 
        run_thread_stream,
        get_thread_messages,
        list_threads,
        format_messages_for_frontend,
        update_thread_metadata
    )
    logger.info("Successfully imported utility modules")
except ImportError as e:
    error_msg = f"Failed to import one or more utility modules: {e}"
    logger.error(error_msg)
    startup_errors.append(error_msg)
    logger.warning("Some functionality relying on utils may be unavailable.")

# --- API key authentication (moved here for clarity) ---
def verify_api_key(x_api_key: str = Header(None)):
    expected_key = os.getenv("BACKEND_API_KEY")
    if not expected_key:
        logger.error("BACKEND_API_KEY environment variable is not set on the server.")
        raise HTTPException(status_code=500, detail="Server configuration error: API key not set.")
    
    # Handle None values safely
    if x_api_key is None:
        logger.warning("API key is missing")
        raise HTTPException(status_code=401, detail="API key is required")
        
    if x_api_key != expected_key:
        # Safe slicing for logging
        key_preview = x_api_key[:5] if len(x_api_key) > 5 else x_api_key
        logger.warning(f"Invalid API key received: {key_preview}...")
        raise HTTPException(status_code=401, detail="Invalid API key")
    
    return x_api_key

# --- Other Models (moved here for clarity) ---
class FundingSourceEnum(str, Enum):
    EMPLOYMENT_INCOME = "employment_income"
    INVESTMENTS = "investments"
    INHERITANCE = "inheritance"
    BUSINESS_INCOME = "business_income"
    SAVINGS = "savings"
    FAMILY = "family"

class ContactModel(BaseModel):
    email_address: str
    phone_number: str
    street_address: List[str]
    city: str
    state: str
    postal_code: str
    country: str

class IdentityModel(BaseModel):
    given_name: str
    family_name: str
    date_of_birth: str
    tax_id_type: str
    tax_id: str
    country_of_citizenship: str
    country_of_birth: str
    country_of_tax_residence: str
    funding_source: List[str]
    middle_name: Optional[str] = None

class DisclosuresModel(BaseModel):
    is_control_person: bool
    is_affiliated_exchange_or_finra: bool
    is_politically_exposed: bool
    immediate_family_exposed: bool

class AgreementModel(BaseModel):
    agreement: str
    signed_at: str
    ip_address: str

class AlpacaAccountRequest(BaseModel):
    userId: str
    alpacaData: Dict[str, Any]

class AlpacaAccountResponse(BaseModel):
    id: str
    account_number: str
    status: str
    created_at: str

class ACHRelationshipRequest(BaseModel):
    accountId: str
    email: str
    redirectUri: Optional[str] = None

class ACHRelationshipResponse(BaseModel):
    linkToken: str
    linkUrl: str

class PlaidTokenRequest(BaseModel):
    public_token: str
    account_id: str

# Manual bank connection models
class ManualACHRelationshipRequest(BaseModel):
    accountId: str
    accountOwnerName: str
    bankAccountType: str
    bankAccountNumber: str
    bankRoutingNumber: str

class ACHTransferRequest(BaseModel):
    accountId: str
    relationshipId: str
    amount: str

# Add new conversation models
class SaveConversationRequest(BaseModel):
    user_id: str
    portfolio_id: str
    message: str
    response: str

class GetConversationsRequest(BaseModel):
    user_id: str
    portfolio_id: Optional[str] = None
    limit: Optional[int] = 50

# Add new chat session models
class CreateSessionRequest(BaseModel):
    user_id: str
    portfolio_id: str
    title: str

class GetSessionsRequest(BaseModel):
    user_id: str
    portfolio_id: Optional[str] = None

class GetSessionConversationsRequest(BaseModel):
    user_id: str
    session_id: str

class SaveConversationWithSessionRequest(BaseModel):
    user_id: str
    portfolio_id: str
    message: str
    response: str
    session_id: str

# --- Resume Chat Endpoint Request Model ---
class ResumeChatRequest(BaseModel):
    session_id: str = Field(..., description="The session ID of the interrupted conversation")
    user_confirmation: str = Field(..., description="User's confirmation ('yes' or 'no')")
# -----------------------------------------

# Add model for updating title
class UpdateThreadTitleRequest(BaseModel):
    thread_id: str = Field(..., description="The ID of the thread to update")
    title: str = Field(..., description="The new title for the thread")

# === WATCHLIST MODELS ===
class WatchlistResponse(BaseModel):
    watchlist_id: str
    name: str
    symbols: List[str]
    symbols_count: int

class AddToWatchlistRequest(BaseModel):
    symbol: str = Field(..., description="Stock symbol to add to watchlist")

class RemoveFromWatchlistRequest(BaseModel):
    symbol: str = Field(..., description="Stock symbol to remove from watchlist")

class WatchlistSymbolCheckResponse(BaseModel):
    symbol: str
    in_watchlist: bool

@app.post("/api/trade")
async def execute_trade(request: TradeRequest):
    """Execute a market order trade."""
    try:
        # Log the request
        logger.info(f"Received trade request: {request}")
        
        # Validate the side
        if request.side.upper() not in ["BUY", "SELL"]:
            raise HTTPException(status_code=400, detail="Side must be either BUY or SELL")
        
        # Determine order side
        order_side = OrderSide.BUY if request.side.upper() == "BUY" else OrderSide.SELL
        
        # Execute the trade
        result = _submit_market_order(
            account_id=request.account_id, 
            ticker=request.ticker, 
            notional_amount=request.notional_amount, 
            side=order_side
        )
        
        return JSONResponse({
            "success": True,
            "message": result
        })
    except Exception as e:
        logger.error(f"Error executing trade: {e}", exc_info=True)
        return JSONResponse({
            "success": False,
            "message": f"Error executing trade: {str(e)}"
        }, status_code=500)

@app.get("/api/company/{ticker}")
async def get_company_info(ticker: str):
    """Get company information by ticker symbol."""
    try:
        # Log the request
        logger.info(f"Received company info request for ticker: {ticker}")
        
        # Get company profile
        profile_data = company_profile(ticker.upper())
        
        if not profile_data:
            return JSONResponse({
                "success": False,
                "message": f"No data found for ticker: {ticker}"
            }, status_code=404)
        
        # Return formatted company info
        return JSONResponse({
            "success": True,
            "data": profile_data[0]
        })
    except Exception as e:
        logger.error(f"Error getting company info: {e}", exc_info=True)
        return JSONResponse({
            "success": False,
            "message": f"Error retrieving company information: {str(e)}"
        }, status_code=500)

@app.get("/api/market/latest-trade/{ticker}")
async def get_latest_trade_price(ticker: str):
    """Get the latest trade price for a stock ticker."""
    try:
        ticker = ticker.upper().strip()
        logger.info(f"Received latest trade request for ticker: {ticker}")

        request_params = StockLatestTradeRequest(symbol_or_symbols=ticker)
        latest_trade = market_data_client.get_stock_latest_trade(request_params)

        # latest_trade is a dictionary where keys are symbols
        if ticker in latest_trade:
            trade_data = latest_trade[ticker]
            # Convert trade object to dict if necessary, or access attributes
            price = getattr(trade_data, 'price', None)
            timestamp = getattr(trade_data, 'timestamp', None)

            if price is None:
                 logger.warning(f"Could not extract price from trade data for {ticker}: {trade_data}")
                 raise HTTPException(status_code=404, detail=f"Could not retrieve latest price for {ticker}")

            logger.info(f"Latest trade for {ticker}: Price={price} at {timestamp}")
            return JSONResponse({
                "success": True,
                "symbol": ticker,
                "price": price,
                "timestamp": timestamp.isoformat() if timestamp else None
            })
        else:
            logger.warning(f"No latest trade data found for ticker: {ticker}")
            raise HTTPException(status_code=404, detail=f"No latest trade data found for {ticker}")

    except Exception as e:
        logger.error(f"Error getting latest trade for {ticker}: {e}", exc_info=True)
        raise HTTPException(status_code=500, detail=f"Error retrieving latest trade price: {str(e)}")

@app.get("/api/market/quote/{ticker}")
async def get_stock_quote_with_changes(ticker: str):
    """Get stock quote with price changes and percentages using FMP API."""
    try:
        ticker = ticker.upper().strip()
        logger.info(f"Received quote request for ticker: {ticker}")

        # Import the function from market_data utility
        from utils.market_data import get_stock_quote_full
        
        quote_data = get_stock_quote_full(ticker)
        
        if not quote_data or len(quote_data) == 0:
            logger.warning(f"No quote data found for ticker: {ticker}")
            raise HTTPException(status_code=404, detail=f"No quote data found for {ticker}")

        # FMP quote API returns an array, get the first item
        quote = quote_data[0] if isinstance(quote_data, list) else quote_data
        
        # Calculate 1D percentage correctly (current vs market open, not previous close)
        current_price = quote.get('price', 0)
        open_price = quote.get('open', 0)
        
        # Calculate 1D change and percentage (market open to current)
        if open_price > 0:
            day_change = current_price - open_price
            day_change_percent = (day_change / open_price) * 100
        else:
            # Fallback to FMP's calculation if open price is not available
            day_change = quote.get('change', 0)
            day_change_percent = quote.get('changesPercentage', 0)
        
        response_data = {
            'symbol': quote.get('symbol', ticker),
            'price': current_price,
            'change': day_change,
            'changesPercentage': day_change_percent,
            'open': open_price,
            'previousClose': quote.get('previousClose', 0),
            'dayHigh': quote.get('dayHigh', 0),
            'dayLow': quote.get('dayLow', 0),
            'volume': quote.get('volume', 0),
            'timestamp': quote.get('timestamp', int(datetime.now().timestamp())),
            # Include additional useful fields
            'name': quote.get('name', ''),
            'marketCap': quote.get('marketCap', 0),
            'exchange': quote.get('exchange', '')
        }
        
        logger.info(f"Returning quote data for {ticker}: price=${current_price:.2f}, 1D_change={day_change_percent:.2f}% (open=${open_price:.2f})")
        return response_data
        
    except Exception as e:
        logger.error(f"Error fetching quote for {ticker}: {str(e)}")
        raise HTTPException(status_code=500, detail=f"Error fetching quote data: {str(e)}")

@app.post("/api/chat")
async def chat(request: ChatRequest, background_tasks: BackgroundTasks):
    """Process a chat request."""
    try:
        # Log the request
        logger.info(f"Received chat request: {request}")
        
        # Create a unique session ID if not provided
        session_id = f"session-{datetime.now().timestamp()}"
        logger.info(f"Using session ID: {session_id}")
        
        # Get existing state or create a new one
        state = conversation_states.get(session_id, {
            "messages": [],
            "next_step": "supervisor",
            "current_agent": "supervisor",
            "agent_scratchpad": [],
            "retrieved_context": [],
            "last_user_input": "",
            "answered_user": False,
            "is_last_step": False,
            "remaining_steps": 5,
        })
        
        # Update state with new user input
        state["last_user_input"] = request.user_input
        state["answered_user"] = False
        
        # Convert messages to the format expected by graph
        formatted_messages = []
        for msg in request.messages:
            if msg.role == "system":
                formatted_messages.append({
                    "type": "system",
                    "content": msg.content,
                })
            elif msg.role == "user":
                formatted_messages.append({
                    "type": "human",
                    "content": msg.content,
                })
            elif msg.role == "ai" or msg.role == "assistant":
                formatted_messages.append({
                    "type": "ai",
                    "content": msg.content,
                })
        
        # Update state with messages
        state["messages"] = formatted_messages
        
        # Process with graph
        logger.info("Invoking graph...")
        result = graph.invoke(state)
        logger.info(f"Graph result type: {type(result)}")
        logger.info(f"Graph result keys: {result.keys() if isinstance(result, dict) else 'not a dict'}")
        
        # Extract response from result
        response = None
        
        # Log the full result in development mode for debugging
        # Use COPILOT_ENVIRONMENT_NAME to determine if not in production
        copilot_env_name_for_chat_debug = os.getenv("COPILOT_ENVIRONMENT_NAME", "unknown")
        if copilot_env_name_for_chat_debug.lower() != "production":
            logger.info(f"Full graph result (debug log in non-production env '{copilot_env_name_for_chat_debug}'): {json.dumps(result, default=str)}")
        
        if isinstance(result, dict):
            # Method 1: Try to find direct response field
            if "response" in result:
                response = result["response"]
                logger.info("Found direct response field")
            
            # Method 2: Check for messages in the result and extract the last AI message
            elif "messages" in result and isinstance(result["messages"], list):
                logger.info(f"Result has {len(result['messages'])} messages")
                # Loop through messages from the end to find the last assistant message
                for msg in reversed(result["messages"]):
                    # Try to identify the assistant/AI message
                    if isinstance(msg, dict):
                        msg_type = msg.get("type")
                        msg_role = msg.get("role")
                        
                        logger.info(f"Checking message with type: {msg_type}, role: {msg_role}")
                        
                        if msg_type in ["ai", "assistant"] or msg_role in ["ai", "assistant"]:
                            logger.info("Found AI/assistant message")
                            content = msg.get("content")
                            if content:
                                response = content
                                logger.info(f"Extracted response from message: {response[:100]}...")
                                break
                    # Handle LangChain message objects
                    elif hasattr(msg, "type") and hasattr(msg, "content"):
                        if msg.type in ["ai", "assistant"]:
                            logger.info("Found AI/assistant LangChain message")
                            response = msg.content
                            logger.info(f"Extracted response from LangChain message: {response[:100]}...")
                            break
            
            # Method 3: Check in the final output
            elif "output" in result and isinstance(result["output"], str):
                response = result["output"]
                logger.info("Found response in output field")
            
            # Method 4: Look for return_values in the LangSmith result format
            elif "return_values" in result and isinstance(result["return_values"], dict):
                ret_values = result["return_values"]
                if "output" in ret_values:
                    response = ret_values["output"]
                    logger.info("Found response in return_values.output")
                elif "messages" in ret_values:
                    # If return_values contains a messages field, try to extract the last AI message
                    messages = ret_values["messages"]
                    if isinstance(messages, list) and messages:
                        for msg in reversed(messages):
                            if hasattr(msg, "type") and hasattr(msg, "content") and msg.type in ["ai", "assistant"]:
                                response = msg.content
                                logger.info("Found response in return_values.messages")
                                break
                            elif isinstance(msg, dict) and (msg.get("type") in ["ai", "assistant"] or 
                                                            msg.get("role") in ["ai", "assistant"]):
                                response = msg.get("content")
                                logger.info("Found response in return_values.messages dict")
                                break
            
            # Method 5: Check if the result itself might be the message list
            elif any(isinstance(item, dict) and ("role" in item or "type" in item) for item in result.get("output", []) if isinstance(result.get("output"), list)):
                messages_list = result.get("output", [])
                # Look for the last AI message
                for msg in reversed(messages_list):
                    if isinstance(msg, dict) and (
                        msg.get("role") in ["ai", "assistant"] or 
                        msg.get("type") in ["ai", "assistant"]
                    ):
                        response = msg.get("content", "") or msg.get("text", "")
                        logger.info("Found response in output messages list")
                        break
        
        # Try to catch any other response format
        if not response and isinstance(result, dict):
            # Check all top-level string values as a last resort
            for key, value in result.items():
                if isinstance(value, str) and len(value) > 20:  # Assume longer strings might be responses
                    logger.info(f"Using string value from key '{key}' as response")
                    response = value
                    break
        
        # Fallback if we couldn't extract a response
        if not response:
            logger.warning("Failed to extract AI response from result, using fallback")
            response = "I processed your request, but I'm having trouble formulating a response. Could you try rephrasing your question?"
        
        # Update conversation state
        conversation_states[session_id] = result if isinstance(result, dict) else state
        
        # Schedule cleanup of old sessions
        background_tasks.add_task(cleanup_old_sessions)
        
        # Return the response with more debugging info in development
        copilot_env_name_for_chat_return = os.getenv("COPILOT_ENVIRONMENT_NAME", "unknown")
        if copilot_env_name_for_chat_return.lower() != "production":
            return JSONResponse({
                "session_id": session_id,
                "response": response,
                "debug_info": {
                    "result_type": str(type(result)),
                    "result_keys": list(result.keys()) if isinstance(result, dict) else [],
                    "messages_count": len(result.get("messages", [])) if isinstance(result, dict) else 0,
                }
            })
        else:
            return JSONResponse({
                "session_id": session_id,
                "response": response,
            })
    except Exception as e:
        logger.error(f"Error processing chat request: {e}", exc_info=True)
        raise HTTPException(status_code=500, detail=str(e))

@app.post("/api/chat-stream")
async def chat_stream(
    request: ChatWithAccountRequest, # Reuse existing model
    api_key: str = Depends(verify_api_key)
):
    """Process a chat request via SSE streaming."""
    try:
        thread_id = request.session_id # session_id from frontend IS the thread_id
        user_id = request.user_id
        account_id = request.account_id
        user_input = request.user_input
        
        logger.info(f"Chat stream request: user_id={user_id}, account_id={account_id}, thread_id={thread_id}")

        if not user_id: # Account ID might be optional if not always needed by agents
             raise HTTPException(status_code=400, detail="User ID is required")
             
        graph_id_to_run = "agent" # Or determine dynamically if needed

        # --- Create Thread if necessary --- 
        if not thread_id:
            logger.info("No thread_id provided, creating new thread for stream.")
            try:
                # Make sure create_thread doesn't require account_id if it's sometimes optional
                metadata_payload = {"user_id": user_id}
                if account_id:
                    metadata_payload["account_id"] = account_id
                metadata_payload["title"] = f"Chat started {datetime.now().strftime('%Y-%m-%d %H:%M')}"

                # Assuming create_thread is synchronous or properly awaited if async
                thread_data = create_thread(metadata=metadata_payload) 
                
                thread_id = thread_data.get("thread_id")
                if not thread_id:
                    # Ensure create_thread actually returns a dict with 'thread_id'
                    raise Exception("Failed to get thread_id from new thread creation. Response: " + str(thread_data))
                logger.info(f"Created new thread {thread_id} for stream.")
            except Exception as create_err:
                logger.error(f"Failed to create thread for stream: {create_err}", exc_info=True)
                # Return JSON error as we can't stream yet
                return JSONResponse(
                    content={"error": f"Failed to start chat session: {str(create_err)}"}, 
                    status_code=500
                )
        else:
             # Optionally update metadata if thread exists (e.g., last active time)
             # update_thread_metadata(thread_id, {"last_active": datetime.now().isoformat()})
             logger.info(f"Using existing thread_id: {thread_id}")

        # --- Prepare Input & Config --- 
        # Construct the input based on what run_thread_stream expects.
        # Usually, it's the new message, but check its definition.
        # If it expects the full history, fetch it here. Let's assume it needs the new message only for now.
        run_input = {"messages": [HumanMessage(content=user_input).model_dump()]} 
        
        # CRITICAL FIX: Put user context in config.configurable, NOT in input data
        # This ensures get_account_id() can access the user context properly
        run_config = {
            "recursion_limit": 10,
            "configurable": {
                "account_id": account_id,
                "user_id": user_id
            }
        }

        # --- Define Generator for Streaming Response --- 
        async def event_generator():
            # Yield the thread_id first as a special event
            yield f"event: thread_id\\ndata: {json.dumps({'thread_id': thread_id})}\\n\\n"
            logger.info(f"Streaming response for thread {thread_id}")
            try:
                # Directly iterate over the async generator returned by run_thread_stream
                async for chunk in run_thread_stream(
                    thread_id=thread_id,
                    assistant_id=graph_id_to_run,
                    input_data=run_input, # Pass the prepared input
                    config=run_config
                ):
                    # run_thread_stream should yield raw SSE formatted strings
                    yield chunk 
                
                # Signal completion (optional)
                yield f"event: end\\ndata: {json.dumps({'status': 'completed'})}\\n\\n"
                logger.info(f"Finished streaming response for thread {thread_id}")

            except GraphInterrupt as interrupt_err:
                 logger.warning(f"GraphInterrupt occurred during stream for {thread_id}: {interrupt_err}")
                 # Need to send interrupt info back to client
                 interrupt_payload = {
                     "type": "interrupt", 
                     "message": str(interrupt_err), # Or format as needed
                     "session_id": thread_id # Provide thread_id for resume
                 }
                 yield f"event: interrupt\\ndata: {json.dumps(interrupt_payload)}\\n\\n"

            except Exception as stream_err:
                logger.error(f"Error during chat stream generation for {thread_id}: {stream_err}", exc_info=True)
                # Yield a custom error event
                error_payload = {"error": "Stream failed", "detail": str(stream_err)}
                yield f"event: error\\ndata: {json.dumps(error_payload)}\\n\\n"
        
        # --- Return Streaming Response --- 
        # Ensure necessary headers are set by StreamingResponse or manually add them
        return StreamingResponse(event_generator(), media_type="text/event-stream")

    except HTTPException as http_exc:
        # If HTTPException happens before streaming starts, return JSON error
        logger.warning(f"HTTPException in chat_stream: {http_exc.detail}", exc_info=True)
        return JSONResponse(content={"error": http_exc.detail}, status_code=http_exc.status_code)
    except Exception as e:
        logger.error(f"Unhandled error in chat_stream endpoint: {e}", exc_info=True)
        return JSONResponse(content={"error": f"Internal server error: {str(e)}"}, status_code=500)

@app.post("/api/resume-chat-stream")
async def resume_chat_stream(
    request: ResumeChatRequest, # Reuse existing model
    api_key: str = Depends(verify_api_key)
):
    """Resume an interrupted graph execution via SSE streaming."""
    try:
        thread_id = request.session_id # session_id IS the thread_id
        user_confirmation = request.user_confirmation.lower().strip()
        logger.info(f"Resume stream request for thread_id: {thread_id} with confirmation: '{user_confirmation}'")

        if user_confirmation not in ["yes", "no"]:
            raise HTTPException(status_code=400, detail="Invalid confirmation. Must be 'yes' or 'no'.")

        if not thread_id:
             raise HTTPException(status_code=400, detail="Thread ID (session_id) is required")
             
        graph_id_to_run = "agent" # Or determine dynamically
        run_config = {"recursion_limit": 10} # Or appropriate limit

        # --- Define Generator for Streaming Response --- 
        async def event_generator():
            logger.info(f"Streaming resumed response for thread {thread_id}")
            try:
                # Directly iterate over the async generator returned by run_thread_stream
                async for chunk in run_thread_stream(
                    thread_id=thread_id,
                    assistant_id=graph_id_to_run,
                    resume_command=user_confirmation, # Pass confirmation here
                    config=run_config
                ):
                    # run_thread_stream should yield raw SSE formatted strings
                    yield chunk 

                # Signal completion (optional)
                yield f"event: end\\ndata: {json.dumps({'status': 'completed'})}\\n\\n"
                logger.info(f"Finished streaming resumed response for thread {thread_id}")

            except GraphInterrupt as interrupt_err:
                 # This probably shouldn't happen during a resume, but handle defensively
                 logger.warning(f"GraphInterrupt occurred during resume stream for {thread_id}: {interrupt_err}")
                 interrupt_payload = {
                     "type": "interrupt", 
                     "message": str(interrupt_err), 
                     "session_id": thread_id 
                 }
                 yield f"event: interrupt\\ndata: {json.dumps(interrupt_payload)}\\n\\n"

            except Exception as stream_err:
                logger.error(f"Error during resume stream generation for {thread_id}: {stream_err}", exc_info=True)
                error_payload = {"error": "Resume stream failed", "detail": str(stream_err)}
                yield f"event: error\\ndata: {json.dumps(error_payload)}\\n\\n"
        
        # --- Return Streaming Response --- 
        return StreamingResponse(event_generator(), media_type="text/event-stream")

    except HTTPException as http_exc:
        logger.warning(f"HTTPException in resume_chat_stream: {http_exc.detail}", exc_info=True)
        return JSONResponse(content={"error": http_exc.detail}, status_code=http_exc.status_code)
    except Exception as e:
        logger.error(f"Unhandled error in resume_chat_stream endpoint: {e}", exc_info=True)
        return JSONResponse(content={"error": f"Internal server error: {str(e)}"}, status_code=500)

async def cleanup_old_sessions():
    """Clean up old conversation sessions."""
    # In a production environment, you would want to clean up old sessions
    # to prevent memory leaks. For simplicity, we're keeping this as a stub.
    pass

@app.get("/api/health")
async def health_check():
    """Health check endpoint."""
    return {"status": "healthy"}

@app.get("/info")
async def get_info():
    """Provides basic server information, often probed by SDKs."""
    logger.debug("Received request for /info endpoint")
    return {"server": "Clera AI API", "status": "running", "version": "1.0.0"}

@app.post("/create-alpaca-account", response_model=AlpacaAccountResponse)
async def create_alpaca_account(
    request: AlpacaAccountRequest,
    api_key: str = Depends(verify_api_key)
):
    try:
        # Extract data from request
        alpaca_data = request.alpacaData
        user_id = request.userId
        
        # Log the request data for debugging
        logger.info(f"Creating Alpaca account for user_id: {user_id}")
        logger.info(f"Request data: {alpaca_data}")
        
        # Use our utility function to create or get existing account
        try:
            account_details, is_new_account = create_or_get_alpaca_account(alpaca_data)
            
            if not is_new_account:
                logger.info(f"Found existing account for email {alpaca_data['contact']['email_address']}")
            else:
                logger.info(f"Successfully created new Alpaca account: {account_details}")
                
            # Return account information
            return {
                "id": account_details["id"],
                "account_number": account_details["account_number"],
                "status": account_details["status"],
                "created_at": account_details["created_at"]
            }
            
        except Exception as e:
            error_str = str(e)
            
            # Check for specific error codes from Alpaca
            if '"code":40910000' in error_str and 'email address already exists' in error_str:
                # This is a conflict error - account already exists but couldn't be looked up
                logger.info("Account with this email already exists in Alpaca but couldn't be looked up")
                raise HTTPException(
                    status_code=409,
                    detail={
                        "code": "EMAIL_EXISTS",
                        "message": "An account with this email address already exists. Please use a different email address."
                    }
                )
            # Re-raise other exceptions
            raise
    
    except Exception as e:
        logger.error(f"Error creating Alpaca account: {str(e)}")
        logger.error(f"Error details: {repr(e)}")
        raise HTTPException(status_code=500, detail=str(e))

@app.post("/create-ach-relationship-link", response_model=ACHRelationshipResponse)
async def create_ach_relationship_link(
    request: ACHRelationshipRequest,
    api_key: str = Depends(verify_api_key)
):
    try:
        # Extract data from request
        alpaca_account_id = request.accountId
        user_email = request.email
        redirect_uri = request.redirectUri
        
        # Log the request data for debugging
        logger.info(f"Creating ACH relationship link for account_id: {alpaca_account_id}")
        logger.info(f"Using email: {user_email}")
        logger.info(f"Redirect URI: {redirect_uri}")
        
        # Create the Plaid Link URL using Alpaca's integrated Plaid flow
        try:
            link_data = create_direct_plaid_link_url(
                alpaca_account_id=alpaca_account_id,
                user_email=user_email,
                redirect_uri=redirect_uri
            )
            
            # Log success with truncated URL for debugging
            link_url = link_data.get("linkUrl", "")
            if link_url:
                logger.info(f"Successfully created Plaid link with URL preview: {link_url[:100]}...")
            else:
                logger.warning("Created Plaid link but URL is empty")
            
            # Return the link details
            return {
                "linkToken": link_data.get("linkToken", ""),
                "linkUrl": link_data.get("linkUrl", "")
            }
            
        except Exception as e:
            error_str = str(e)
            logger.error(f"Error creating ACH relationship link: {error_str}")
            logger.error(f"Error details: {repr(e)}")
            raise HTTPException(
                status_code=500,
                detail=f"Failed to create ACH relationship link: {error_str}"
            )
    
    except Exception as e:
        logger.error(f"Error in create-ach-relationship-link endpoint: {str(e)}")
        logger.error(f"Error details: {repr(e)}")
        raise HTTPException(status_code=500, detail=str(e))

@app.post("/get-ach-relationships")
async def get_ach_relationships(
    request: dict,
    api_key: str = Depends(verify_api_key)
):
    try:
        # Extract data from request
        alpaca_account_id = request.get("accountId")
        
        if not alpaca_account_id:
            raise HTTPException(status_code=400, detail="Account ID is required")
        
        # Log the request
        logger.info(f"Getting ACH relationships for account ID: {alpaca_account_id}")
        
        # Get ACH relationships from Alpaca
        broker_client = get_broker_client()
        try:
            relationships = broker_client.get_ach_relationships_for_account(account_id=alpaca_account_id)
            
            # Convert relationships to a serializable format
            serialized_relationships = []
            for rel in relationships:
                serialized_relationships.append({
                    "id": rel.id,
                    "status": rel.status,
                    "account_id": rel.account_id,
                    "created_at": rel.created_at,
                    "bank_name": getattr(rel, "bank_name", None),
                    "nickname": getattr(rel, "nickname", None)
                })
            
            return {"relationships": serialized_relationships}
        except AttributeError as e:
            # Fallback if the method doesn't exist - making a direct API request
            logger.warning(f"get_ach_relationships_for_account not found ({str(e)}), trying direct API request")
            try:
                # Try to access the underlying API client with a direct request
                if hasattr(broker_client, "_client"):
                    base_url = broker_client._client.base_url
                    api_key = broker_client._client.api_key
                    secret_key = broker_client._client.secret_key
                    
                    url = f"{base_url}/v1/accounts/{alpaca_account_id}/ach_relationships"
                    headers = {
                        "accept": "application/json",
                        "Apca-Api-Key-Id": api_key,
                        "Apca-Api-Secret-Key": secret_key
                    }
                    
                    response = requests.get(url, headers=headers)
                    
                    if response.status_code == 200:
                        relationships_data = response.json()
                        return {"relationships": relationships_data}
                
                # If we couldn't make a direct request, return empty array
                return {"relationships": []}
            except Exception as direct_api_error:
                logger.error(f"Direct API request failed: {str(direct_api_error)}")
                return {"relationships": []}
        
    except Exception as e:
        logger.error(f"Error in get_ach_relationships endpoint: {str(e)}")
        logger.error(f"Error details: {repr(e)}")
        # Return empty array instead of error for better UX with polling
        return {"relationships": []}

@app.post("/create-ach-relationship-manual")
async def create_manual_ach_relationship(
    request: ManualACHRelationshipRequest,
    x_api_key: str = Header(None)
):
    # Debug log the request
    logger.info(f"Received manual ACH relationship request: {request}")
    
    # Validate API key
    api_key_env = os.getenv("BACKEND_API_KEY")
    logger.info(f"Validating API key: received='{x_api_key[:3]}...' vs env='{api_key_env[:3] if api_key_env else None}...'")
    
    if x_api_key != api_key_env:
        logger.error("API key validation failed")
        raise HTTPException(status_code=401, detail="Invalid API key")
    
    try:
        # Log the input parameters
        logger.info(f"Creating ACH relationship for account {request.accountId} with parameters: "
                    f"accountOwnerName={request.accountOwnerName}, "
                    f"bankAccountType={request.bankAccountType}, "
                    f"bankAccountNumber=XXXX{request.bankAccountNumber[-4:] if len(request.bankAccountNumber) >= 4 else 'INVALID'}, "
                    f"bankRoutingNumber={request.bankRoutingNumber}")
        
        # Verify Alpaca broker client is initialized properly
        broker_api_key = os.getenv("BROKER_API_KEY")
        broker_secret_key = os.getenv("BROKER_SECRET_KEY")
        if not broker_api_key or not broker_secret_key:
            logger.error("Alpaca API credentials missing")
            raise HTTPException(status_code=500, detail="Server configuration error: Missing Alpaca API credentials")
            
        # Create the ACH relationship
        ach_relationship = create_ach_relationship_manual(
            account_id=request.accountId,
            account_owner_name=request.accountOwnerName,
            bank_account_type=request.bankAccountType,
            bank_account_number=request.bankAccountNumber,
            bank_routing_number=request.bankRoutingNumber
        )
        
        # Log success
        logger.info(f"Successfully created ACH relationship {ach_relationship.id} with status {ach_relationship.status}")
        
        # Return the relationship details
        return {
            "id": ach_relationship.id,
            "status": ach_relationship.status
        }
    except Exception as e:
        logger.error(f"Error creating ACH relationship: {str(e)}")
        raise HTTPException(status_code=500, detail=str(e))

@app.post("/initiate-ach-transfer")
async def initiate_ach_transfer(
    request: ACHTransferRequest,
    x_api_key: str = Header(None)
):
    # Validate API key
    if x_api_key != os.getenv("BACKEND_API_KEY"):
        raise HTTPException(status_code=401, detail="Invalid API key")
    
    try:
        # Create the ACH transfer
        transfer = create_ach_transfer(
            account_id=request.accountId,
            relationship_id=request.relationshipId,
            amount=request.amount
        )
        
        # Return the transfer details
        return {
            "id": transfer.id,
            "status": transfer.status,
            "amount": transfer.amount
        }
    except Exception as e:
        logger.error(f"Error creating ACH transfer: {str(e)}")
        raise HTTPException(status_code=500, detail=str(e))

# Define request model for ACH relationship deletion
class DeleteACHRelationshipRequest(BaseModel):
    accountId: str
    achRelationshipId: str

@app.post("/delete-ach-relationship")
async def delete_ach_relationship(
    request: DeleteACHRelationshipRequest,
    x_api_key: str = Header(None)
):
    # Validate API key
    api_key_env = os.getenv("BACKEND_API_KEY")
    if x_api_key != api_key_env:
        logger.error("API key validation failed")
        raise HTTPException(status_code=401, detail="Invalid API key")
    
    try:
        # Log the request
        logger.info(f"Deleting ACH relationship {request.achRelationshipId} for account {request.accountId}")
        
        # Get a broker client instance
        client = get_broker_client()
        
        # Delete the ACH relationship
        client.delete_ach_relationship_for_account(
            account_id=request.accountId,
            ach_relationship_id=request.achRelationshipId
        )
        
        # Return success
        logger.info(f"Successfully deleted ACH relationship {request.achRelationshipId}")
        return {
            "success": True,
            "message": f"Successfully deleted ACH relationship {request.achRelationshipId}"
        }
    except Exception as e:
        logger.error(f"Error deleting ACH relationship: {str(e)}")
        raise HTTPException(status_code=500, detail=str(e))

@app.post("/process-plaid-token")
async def process_plaid_token(
    request: PlaidTokenRequest,
    api_key: str = Depends(verify_api_key)
):
    try:
        # Extract data from request
        public_token = request.public_token
        alpaca_account_id = request.account_id
        
        # Log the request
        logger.info(f"Processing Plaid token for account ID: {alpaca_account_id}")
        
        try:
            # Import necessary functions
            from utils.alpaca.bank_funding import (
                exchange_public_token_for_access_token,
                create_processor_token,
                get_plaid_client
            )
            from utils.alpaca.manual_bank_funding import create_ach_relationship_manual
            
            # Step 1: Exchange public token for access token
            access_token = exchange_public_token_for_access_token(public_token)
            logger.info("Successfully exchanged public token for access token")
            
            # Step 2: Get account ID from Plaid (for sandbox mode, we'll get the first account)
            plaid_client = get_plaid_client()
            try:
                # Get accounts linked to this item
                accounts_response = plaid_client.accounts_get(access_token)
                plaid_accounts = accounts_response.get('accounts', [])
                
                if not plaid_accounts:
                    raise ValueError("No accounts found for this Plaid item")
                
                # Use the first account by default, in production you'd let the user choose
                plaid_account_id = plaid_accounts[0].get('account_id')
                logger.info(f"Using Plaid account ID: {plaid_account_id}")
                
                if not plaid_account_id:
                    raise ValueError("No account ID found in Plaid accounts response")
            except Exception as e:
                logger.warning(f"Error getting Plaid accounts, using fallback: {str(e)}")
                # Fallback for sandbox environment
                plaid_account_id = "vzeNDwK7KQIm4yEog683uElbp9GRLEFXGK98D"
            
            # Step 3: Create processor token for Alpaca
            processor_token = create_processor_token(access_token, plaid_account_id)
            logger.info("Successfully created processor token for Alpaca")
            
            # Step 4: Create ACH relationship in Alpaca
            relationship = create_ach_relationship_manual(alpaca_account_id, processor_token)
            logger.info(f"Successfully created ACH relationship in Alpaca: {relationship}")
            
            # Return the relationship details
            return {
                "success": True,
                "relationship": relationship
            }
            
        except Exception as e:
            error_str = str(e)
            logger.error(f"Error processing Plaid token: {error_str}")
            logger.error(f"Error details: {repr(e)}")
            raise HTTPException(
                status_code=500,
                detail=f"Failed to process Plaid token: {error_str}"
            )
    
    except Exception as e:
        logger.error(f"Error in process-plaid-token endpoint: {str(e)}")
        logger.error(f"Error details: {repr(e)}")
        raise HTTPException(status_code=500, detail=str(e))

@app.get("/get-ach-relationships/{account_id}")
async def get_ach_relationships_for_account(
    account_id: str,
    x_api_key: str = Header(None)
):
    # Validate API key
    api_key_env = os.getenv("BACKEND_API_KEY")
    if x_api_key != api_key_env:
        logger.error("API key validation failed")
        raise HTTPException(status_code=401, detail="Invalid API key")
    
    try:
        # Get a broker client instance
        client = get_broker_client()
        
        # Get the ACH relationships  
        relationships = client.get_ach_relationships_for_account(account_id)
        
        # Return the relationships
        return {
            "relationships": relationships
        }
    except Exception as e:
        logger.error(f"Error getting ACH relationships: {str(e)}")
        raise HTTPException(status_code=500, detail=str(e))
    
@app.get("/api/account/{account_id}/balance", response_model=dict)
async def get_account_balance(account_id: str):
    """Fetch key balance details for a specific Alpaca account using the Broker SDK."""
    try:
        logger.info(f"Fetching balance for account: {account_id} using BrokerClient.get_trade_account_by_id")
        
        # Ensure broker client is initialized (it should be globally)
        if not broker_client:
             logger.error("Broker client is not initialized.")
             raise HTTPException(status_code=500, detail="Server configuration error: Broker client not available.")
             
        # Use the correct SDK method
        account_info = broker_client.get_trade_account_by_id(account_id)
        
        # Extract relevant balance figures from the Account object
        balance_data = {
            "buying_power": float(account_info.buying_power),
            "cash": float(account_info.cash),
            "portfolio_value": float(account_info.portfolio_value),
            "currency": account_info.currency
        }
        
        logger.info(f"Successfully fetched balance for {account_id}: {balance_data}")
        return {"success": True, "data": balance_data}
        
    except Exception as e:
        logger.error(f"Error fetching balance for account {account_id}: {e}", exc_info=True)
        # Consider checking for specific Alpaca API errors if possible
        # For now, return a generic error
        raise HTTPException(status_code=500, detail=f"Failed to fetch account balance.")

@app.get("/api/account/{account_id}/funding-status")
async def get_account_funding_status(
    account_id: str,
    api_key: str = Depends(verify_api_key)
):
    """
    Check if an account has been funded by examining:
    1. Account balance (cash > 0)
    2. Transfer history (any completed incoming transfers)
    3. Overall funding status
    """
    try:
        logger.info(f"Checking funding status for account: {account_id}")
        
        # Ensure broker client is initialized
        if not broker_client:
            logger.error("Broker client is not initialized.")
            raise HTTPException(status_code=500, detail="Server configuration error: Broker client not available.")
        
        # Get account details
        account_info = broker_client.get_trade_account_by_id(account_id)
        
        # Get account balance
        cash_balance = float(account_info.cash) if account_info.cash else 0.0
        portfolio_value = float(account_info.portfolio_value) if account_info.portfolio_value else 0.0
        
        # Get transfer history
        transfers = broker_client.get_transfers_for_account(account_id)
        
        # Check for completed incoming transfers
        completed_incoming_transfers = []
        total_funded_amount = 0.0
        
        for transfer in transfers:
            if hasattr(transfer, 'direction') and hasattr(transfer, 'status'):
                # Check for incoming transfers (funding the account)
                if str(transfer.direction).upper() == 'INCOMING':
                    transfer_status = str(transfer.status).upper()
                    transfer_amount = float(transfer.amount) if hasattr(transfer, 'amount') and transfer.amount else 0.0
                    
                    transfer_info = {
                        "id": str(transfer.id) if hasattr(transfer, 'id') else None,
                        "amount": transfer_amount,
                        "status": transfer_status,
                        "created_at": str(transfer.created_at) if hasattr(transfer, 'created_at') else None,
                        "updated_at": str(transfer.updated_at) if hasattr(transfer, 'updated_at') else None
                    }
                    
                    # Count transfers that indicate successful funding (including pending/processing)
                    # QUEUED: Transfer is queued for processing
                    # SUBMITTED: Transfer has been submitted to bank
                    # COMPLETED: Transfer has completed successfully  
                    # SETTLED: Transfer has fully settled
                    if transfer_status in ['QUEUED', 'SUBMITTED', 'COMPLETED', 'SETTLED']:
                        completed_incoming_transfers.append(transfer_info)
                        total_funded_amount += transfer_amount
        
        # Determine funding status
        has_cash_balance = cash_balance > 0
        has_portfolio_value = portfolio_value > 0
        has_completed_transfers = len(completed_incoming_transfers) > 0
        
        # Account is considered funded if:
        # 1. Has cash balance > 0, OR
        # 2. Has portfolio value > 0 (invested funds), OR  
        # 3. Has completed incoming transfers
        is_funded = has_cash_balance or has_portfolio_value or has_completed_transfers
        
        funding_status = {
            "account_id": account_id,
            "is_funded": is_funded,
            "cash_balance": cash_balance,
            "portfolio_value": portfolio_value,
            "total_funded_amount": total_funded_amount,
            "completed_transfers_count": len(completed_incoming_transfers),
            "funding_sources": {
                "has_cash_balance": has_cash_balance,
                "has_portfolio_value": has_portfolio_value,
                "has_completed_transfers": has_completed_transfers
            },
            "recent_transfers": completed_incoming_transfers[-5:] if completed_incoming_transfers else []  # Last 5 transfers
        }
        
        logger.info(f"Funding status for account {account_id}: is_funded={is_funded}, cash=${cash_balance}, portfolio=${portfolio_value}, transfers={len(completed_incoming_transfers)}")
        
        return {"success": True, "data": funding_status}
        
    except Exception as e:
        logger.error(f"Error checking funding status for account {account_id}: {e}", exc_info=True)
        raise HTTPException(status_code=500, detail=f"Failed to check funding status: {str(e)}")

@app.get("/api/account/{account_id}/transfers")
async def get_account_transfers(
    account_id: str,
    limit: Optional[int] = 50,
    direction: Optional[str] = None,  # 'INCOMING', 'OUTGOING', or None for all
    api_key: str = Depends(verify_api_key)
):
    """
    Get comprehensive transfer history for an account using Alpaca's get_transfers_for_account.
    
    Args:
        account_id: Alpaca account ID
        limit: Maximum number of transfers to return (default: 50)
        direction: Filter by transfer direction ('INCOMING', 'OUTGOING', or None for all)
    
    Returns:
        Formatted transfer history with real-time status
    """
    try:
        logger.info(f"Getting transfer history for account: {account_id}")
        
        # Ensure broker client is initialized
        if not broker_client:
            logger.error("Broker client is not initialized.")
            raise HTTPException(status_code=500, detail="Server configuration error: Broker client not available.")
        
        # Import the request filter class
        from alpaca.broker.requests import GetTransfersRequest
        from alpaca.broker.enums import TransferDirection
        
        # Build the filter request
        filter_params = {}
        if direction:
            if direction.upper() == 'INCOMING':
                filter_params['direction'] = TransferDirection.INCOMING
            elif direction.upper() == 'OUTGOING':
                filter_params['direction'] = TransferDirection.OUTGOING
        
        # Create the request filter
        transfers_filter = GetTransfersRequest(**filter_params) if filter_params else None
        
        # Get transfers from Alpaca
        transfers = broker_client.get_transfers_for_account(
            account_id=account_id,
            transfers_filter=transfers_filter,
            max_items_limit=limit
        )
        
        # Format transfers for frontend
        formatted_transfers = []
        for transfer in transfers:
            try:
                # Convert transfer object to dictionary format
                transfer_data = {
                    "id": str(transfer.id) if hasattr(transfer, 'id') else None,
                    "amount": float(transfer.amount) if hasattr(transfer, 'amount') and transfer.amount else 0.0,
                    "status": transfer.status.value if hasattr(transfer, 'status') and hasattr(transfer.status, 'value') else 'UNKNOWN',
                    "direction": transfer.direction.value if hasattr(transfer, 'direction') and hasattr(transfer.direction, 'value') else 'UNKNOWN',
                    "created_at": transfer.created_at.isoformat() if hasattr(transfer, 'created_at') and transfer.created_at else None,
                    "updated_at": transfer.updated_at.isoformat() if hasattr(transfer, 'updated_at') and transfer.updated_at else None,
                    "type": transfer.type.value if hasattr(transfer, 'type') and hasattr(transfer.type, 'value') else 'UNKNOWN',
                    "relationship_id": str(transfer.relationship_id) if hasattr(transfer, 'relationship_id') else None,
                    "fee": float(transfer.fee) if hasattr(transfer, 'fee') and transfer.fee else 0.0,
                    "requested_amount": float(transfer.requested_amount) if hasattr(transfer, 'requested_amount') and transfer.requested_amount else 0.0,
                    "expires_at": transfer.expires_at.isoformat() if hasattr(transfer, 'expires_at') and transfer.expires_at else None
                }
                formatted_transfers.append(transfer_data)
            except Exception as format_error:
                logger.warning(f"Error formatting transfer {getattr(transfer, 'id', 'unknown')}: {format_error}")
                continue
        
        # Sort by created_at (most recent first)
        formatted_transfers.sort(key=lambda x: x['created_at'] or '', reverse=True)
        
        logger.info(f"Successfully retrieved {len(formatted_transfers)} transfers for account {account_id}")
        
        return {
            "success": True,
            "transfers": formatted_transfers,
            "total_count": len(formatted_transfers),
            "account_id": account_id
        }
        
    except Exception as e:
        logger.error(f"Error retrieving transfer history for account {account_id}: {e}", exc_info=True)
        raise HTTPException(status_code=500, detail=f"Failed to retrieve transfer history: {str(e)}")

# --- Endpoint for Tradable Assets (with Caching) ---
async def _fetch_and_cache_assets():
    """Fetches assets from Alpaca and saves them to the cache file."""
    try:
        logger.info("Fetching fresh tradable assets from Alpaca...")
        search_params = GetAssetsRequest(
            asset_class=AlpacaTradingAssetClass.US_EQUITY,
            status=AssetStatus.ACTIVE
        )
        # Use broker client to get all assets for consistency
        broker_client_instance = get_broker_client()
        assets = broker_client_instance.get_all_assets(search_params)
        tradable_assets = [
            {"symbol": asset.symbol, "name": asset.name}
            for asset in assets
            if asset.tradable
        ]
        # Sort assets alphabetically by symbol before caching
        tradable_assets.sort(key=lambda x: x['symbol'])

        # Save to cache file
        with open(ASSET_CACHE_FILE, 'w') as f:
            json.dump(tradable_assets, f)
        logger.info(f"Successfully cached {len(tradable_assets)} tradable assets to {ASSET_CACHE_FILE}")
        return tradable_assets
    except Exception as e:
        logger.error(f"Failed to fetch or cache assets from Alpaca: {e}", exc_info=True)
        # Return empty list or re-raise, depending on desired error handling
        # If the cache exists, we might want to return the stale cache instead of failing
        if os.path.exists(ASSET_CACHE_FILE):
             logger.warning("Returning potentially stale asset cache due to fetch error.")
             try:
                 with open(ASSET_CACHE_FILE, 'r') as f:
                     return json.load(f)
             except Exception as read_err:
                  logger.error(f"Failed to read stale cache file {ASSET_CACHE_FILE}: {read_err}")
                  return [] # Give up and return empty
        else:
             return [] # No cache and fetch failed

@app.get("/api/market/assets")
async def get_tradable_assets():
    """Get a list of tradable US equity assets, using local cache."""
    try:
        assets_data = []
        refresh_needed = False

        if os.path.exists(ASSET_CACHE_FILE):
            try:
                file_mod_time = datetime.fromtimestamp(os.path.getmtime(ASSET_CACHE_FILE))
                if datetime.now() - file_mod_time > timedelta(hours=ASSET_CACHE_TTL_HOURS):
                    logger.info(f"Asset cache file {ASSET_CACHE_FILE} is older than {ASSET_CACHE_TTL_HOURS} hours. Refreshing.")
                    refresh_needed = True
                else:
                    logger.info(f"Reading tradable assets from cache file: {ASSET_CACHE_FILE}")
                    with open(ASSET_CACHE_FILE, 'r') as f:
                        assets_data = json.load(f)
            except Exception as e:
                logger.error(f"Error reading or checking cache file {ASSET_CACHE_FILE}, attempting refresh: {e}")
                refresh_needed = True
        else:
            logger.info(f"Asset cache file {ASSET_CACHE_FILE} not found. Fetching initial data.")
            refresh_needed = True

        if refresh_needed:
            assets_data = await _fetch_and_cache_assets()

        logger.info(f"Returning {len(assets_data)} tradable assets.")
        return JSONResponse({
            "success": True,
            "assets": assets_data
        })

    except Exception as e:
        # This outer catch is for unexpected errors in the endpoint logic itself
        logger.error(f"Unexpected error in get_tradable_assets endpoint: {e}", exc_info=True)
        raise HTTPException(status_code=500, detail=f"Internal server error retrieving assets.")

# --- Endpoint to Force Refresh Asset Cache ---
@app.post("/api/market/assets/refresh")
async def refresh_tradable_assets_cache(api_key: str = Depends(verify_api_key)):
    """Forces a refresh of the locally cached tradable assets list."""
    try:
        logger.info("Forcing refresh of tradable assets cache...")
        refreshed_assets = await _fetch_and_cache_assets()
        return JSONResponse({
            "success": True,
            "message": f"Successfully refreshed asset cache. Found {len(refreshed_assets)} assets.",
            "count": len(refreshed_assets)
        })
    except Exception as e:
        logger.error(f"Error during forced asset cache refresh: {e}", exc_info=True)
        raise HTTPException(status_code=500, detail=f"Failed to refresh asset cache: {str(e)}")
# --- End Cache Refresh Endpoint ---

# --- Pydantic Models for Portfolio Endpoints ---

class PortfolioHistoryResponse(BaseModel):
    timestamp: List[int]
    equity: List[Optional[float]]
    profit_loss: List[Optional[float]]
    profit_loss_pct: List[Optional[float]]
    base_value: Optional[float]
    timeframe: str
    base_value_asof: Optional[str] = None # Added based on Alpaca docs

class PositionResponse(BaseModel):
    # Mirroring Alpaca's Position model fields we need
    asset_id: uuid.UUID
    symbol: str
    exchange: str
    asset_class: str # Consider mapping to our AssetClass enum if needed frontend
    avg_entry_price: Decimal
    qty: Decimal
    side: str
    market_value: Decimal
    cost_basis: Decimal
    unrealized_pl: Decimal
    unrealized_plpc: Decimal
    unrealized_intraday_pl: Decimal
    unrealized_intraday_plpc: Decimal
    current_price: Decimal
    lastday_price: Decimal
    change_today: Decimal
    # Added fields for analytics mapping
    asset_marginable: Optional[bool] = None
    asset_shortable: Optional[bool] = None
    asset_easy_to_borrow: Optional[bool] = None


class PortfolioAnalyticsResponse(BaseModel):
    risk_score: Decimal
    diversification_score: Decimal

class AssetDetailsResponse(BaseModel):
    # Mirroring Alpaca's Asset model fields
    id: uuid.UUID
    asset_class: str # Mapped from AlpacaAssetClass enum
    exchange: str
    symbol: str
    name: Optional[str] = None
    status: str
    tradable: bool
    marginable: bool
    shortable: bool
    easy_to_borrow: bool
    fractionable: bool
    maintenance_margin_requirement: Optional[float] = None
    # Potentially add industry/sector if available
    # industry: Optional[str] = None
    # sector: Optional[str] = None


class OrderResponse(BaseModel):
    # Mirroring Alpaca's Order model fields
    id: uuid.UUID
    client_order_id: str
    created_at: datetime
    updated_at: Optional[datetime] = None
    submitted_at: Optional[datetime] = None
    filled_at: Optional[datetime] = None
    expired_at: Optional[datetime] = None
    canceled_at: Optional[datetime] = None
    failed_at: Optional[datetime] = None
    replaced_at: Optional[datetime] = None
    replaced_by: Optional[uuid.UUID] = None
    replaces: Optional[uuid.UUID] = None
    asset_id: uuid.UUID
    symbol: str
    asset_class: str # Consider mapping
    notional: Optional[Decimal] = None
    qty: Optional[Decimal] = None
    filled_qty: Optional[Decimal] = None
    filled_avg_price: Optional[Decimal] = None
    order_class: Optional[str] = None # Consider mapping
    order_type: str # Consider mapping
    type: str # Consider mapping
    side: str # Consider mapping
    time_in_force: str # Consider mapping
    limit_price: Optional[Decimal] = None
    stop_price: Optional[Decimal] = None
    status: str
    extended_hours: bool
    legs: Optional[List[Any]] = None # Keep Any for simplicity unless legs are used
    trail_percent: Optional[Decimal] = None
    trail_price: Optional[Decimal] = None
    hwm: Optional[Decimal] = None
    commission: Optional[Decimal] = None


# --- Helper Functions ---

def map_position_to_response(position): # -> PositionResponse:
    """Maps an Alpaca Position object to our PositionResponse model."""
    # Access asset_class via position.asset_class which should be AlpacaTradingAssetClass
    asset_class_value = str(position.asset_class.value) if position.asset_class else 'unknown'
    
    # Return type originally PositionResponse
    return PositionResponse(
        asset_id=position.asset_id,
        symbol=position.symbol,
        exchange=str(position.exchange.value) if position.exchange else 'unknown', # Convert enum
        asset_class=asset_class_value,
        avg_entry_price=Decimal(position.avg_entry_price),
        qty=Decimal(position.qty),
        side=str(position.side.value),
        market_value=Decimal(position.market_value),
        cost_basis=Decimal(position.cost_basis),
        unrealized_pl=Decimal(position.unrealized_pl),
        unrealized_plpc=Decimal(position.unrealized_plpc),
        unrealized_intraday_pl=Decimal(position.unrealized_intraday_pl),
        unrealized_intraday_plpc=Decimal(position.unrealized_intraday_plpc),
        current_price=Decimal(position.current_price),
        lastday_price=Decimal(position.lastday_price),
        change_today=Decimal(position.change_today),
        asset_marginable=getattr(position, 'marginable', None), # Get optional asset attributes
        asset_shortable=getattr(position, 'shortable', None),
        asset_easy_to_borrow=getattr(position, 'easy_to_borrow', None)
    )

def map_alpaca_position_to_portfolio_position(alpaca_pos, asset_details_map: Dict[UUID, Any]) : # -> Optional[PortfolioPosition]:
    """Maps an Alpaca Position and fetched Asset details to our PortfolioPosition for analytics."""
    # Parameter 'alpaca_pos' originally type Position
    # Return type originally Optional[PortfolioPosition]
    
    # Check if necessary types were imported successfully
    if not PortfolioPosition or not AssetClass or not SecurityType:
        logger.error("Portfolio analysis types (PortfolioPosition, AssetClass, SecurityType) not available due to import error.")
        return None
        
    if not alpaca_pos or not alpaca_pos.asset_class:
        logger.warning(f"Skipping position mapping due to missing data: {alpaca_pos.symbol if alpaca_pos else 'N/A'}")
        return None

    # our_asset_class: Optional[AssetClass] = None # Original Type Hint
    # security_type: Optional[SecurityType] = None # Original Type Hint
    our_asset_class = None
    security_type = None
    asset_details = asset_details_map.get(alpaca_pos.asset_id)

    # --- Determine AssetClass and SecurityType based on Alpaca data --- 
    alpaca_asset_class = alpaca_pos.asset_class # This is AlpacaTradingAssetClass

    if alpaca_asset_class == AlpacaTradingAssetClass.US_EQUITY:
        our_asset_class = AssetClass.EQUITY
        
        # Try to use fetched asset details first
        if asset_details:
            asset_name_lower = asset_details.name.lower() if asset_details.name else ""
            asset_symbol_upper = asset_details.symbol.upper() if asset_details.symbol else ""
            # Heuristics based on common naming conventions
            if "etf" in asset_name_lower or "fund" in asset_name_lower or "trust" in asset_name_lower or "shares" in asset_name_lower:
                security_type = SecurityType.ETF
            elif "reit" in asset_name_lower:
                security_type = SecurityType.REIT
            # Potentially check asset_details.asset_class again if it differs from position's?
            # elif getattr(asset_details, 'asset_class', None) == SomeOtherAlpacaEnum.BOND:
            #     security_type = SecurityType.BOND # Example if asset details had more info
            else:
                 security_type = SecurityType.INDIVIDUAL_STOCK
        else:
            # FALLBACK: Use multiple strategies to identify ETFs
            
            # Strategy 1: Check if symbol is in our known ETF list
            COMMON_ETFS = {
                # US Broad Market
                'SPY', 'VOO', 'IVV', 'VTI', 'QQQ',
                # International
                'VXUS', 'EFA', 'VEA', 'EEM', 'VWO',
                # Fixed Income
                'AGG', 'BND', 'VCIT', 'MUB', 'TIP', 'VTIP',
                # Real Estate
                'VNQ', 'SCHH', 'IYR',
                # Commodities
                'GLD', 'IAU', 'SLV', 'USO',
                # Sector Specific
                'XLF', 'XLK', 'XLV', 'XLE',
            }
            
            # Strategy 2: Check if we can fetch asset name from our asset cache file
            # and look for "ETF" in the name (since ALL ETFs on Alpaca have "ETF" in their name)
            is_etf_by_name = False
            try:
                # Try to read asset details from our cached assets file
                if os.path.exists(ASSET_CACHE_FILE):
                    with open(ASSET_CACHE_FILE, 'r') as f:
                        cached_assets = json.load(f)
                        cached_asset = next((asset for asset in cached_assets if asset.get('symbol') == alpaca_pos.symbol), None)
                        if cached_asset and cached_asset.get('name'):
                            asset_name_lower = cached_asset['name'].lower()
                            if 'etf' in asset_name_lower:
                                is_etf_by_name = True
                                logger.info(f"Identified {alpaca_pos.symbol} as ETF from cached asset name: {cached_asset['name']}")
            except Exception as e:
                logger.debug(f"Could not check cached asset name for {alpaca_pos.symbol}: {e}")
            
            # Determine if this is an ETF using either strategy
            if alpaca_pos.symbol in COMMON_ETFS or is_etf_by_name:
                security_type = SecurityType.ETF
                
                if alpaca_pos.symbol in COMMON_ETFS:
                    logger.info(f"Using fallback ETF classification for known symbol {alpaca_pos.symbol}")
                else:
                    logger.info(f"Using fallback ETF classification for {alpaca_pos.symbol} based on asset name containing 'ETF'")
                
                # Apply asset class classification for specialized ETFs
                if alpaca_pos.symbol in ('AGG', 'BND', 'VCIT', 'MUB', 'TIP', 'VTIP'):
                    our_asset_class = AssetClass.FIXED_INCOME
                elif alpaca_pos.symbol in ('VNQ', 'SCHH', 'IYR'):
                    our_asset_class = AssetClass.REAL_ESTATE
                elif alpaca_pos.symbol in ('GLD', 'IAU', 'SLV', 'USO'):
                    our_asset_class = AssetClass.COMMODITIES
                # Keep EQUITY for other ETFs
            else:
                # Final fallback if asset details couldn't be fetched and not identified as ETF
                logger.warning(f"Missing asset details for equity {alpaca_pos.symbol}, defaulting SecurityType to INDIVIDUAL_STOCK.")
                security_type = SecurityType.INDIVIDUAL_STOCK

    elif alpaca_asset_class == AlpacaTradingAssetClass.CRYPTO:
        our_asset_class = AssetClass.EQUITY # Or AssetClass.ALTERNATIVES based on preference
        security_type = SecurityType.CRYPTOCURRENCY

    elif alpaca_asset_class == AlpacaTradingAssetClass.US_OPTION:
        our_asset_class = AssetClass.ALTERNATIVES
        security_type = SecurityType.OPTIONS
    
    # Add mappings for other Alpaca Asset Classes if they become relevant
    # elif alpaca_asset_class == AlpacaTradingAssetClass.XYZ:
    #     our_asset_class = AssetClass.SOME_CLASS
    #     security_type = SecurityType.SOME_TYPE

    else:
        logger.warning(f"Unmapped Alpaca asset class '{alpaca_asset_class.name}' for {alpaca_pos.symbol}. Cannot determine internal types.")
        return None # Cannot map if Alpaca asset class is unknown/unhandled

    # Ensure both internal types were determined
    if our_asset_class is None or security_type is None:
         logger.warning(f"Could not determine internal AssetClass or SecurityType for {alpaca_pos.symbol} (Alpaca Class: {alpaca_asset_class.name}). Skipping.")
         return None

    # --- Create internal PortfolioPosition --- 
    try:
        return PortfolioPosition(
            symbol=alpaca_pos.symbol,
            asset_class=our_asset_class,
            security_type=security_type,
            market_value=Decimal(alpaca_pos.market_value),
            cost_basis=Decimal(alpaca_pos.cost_basis),
            unrealized_pl=Decimal(alpaca_pos.unrealized_pl),
            quantity=Decimal(alpaca_pos.qty),
            current_price=Decimal(alpaca_pos.current_price) # Added missing argument
        )
    except Exception as e:
        logger.error(f"Error creating PortfolioPosition for {alpaca_pos.symbol}: {e}", exc_info=True)
        return None

def map_order_to_response(order) : # -> OrderResponse:
    """Maps an Alpaca Order object to our OrderResponse model."""
    # Parameter 'order' originally type Order
    # Return type originally OrderResponse
    # Safely convert Decimals to strings or floats if needed by Pydantic/JSON
    return OrderResponse(
        id=order.id,
        client_order_id=order.client_order_id,
        created_at=order.created_at,
        updated_at=order.updated_at,
        submitted_at=order.submitted_at,
        filled_at=order.filled_at,
        expired_at=order.expired_at,
        canceled_at=order.canceled_at,
        failed_at=order.failed_at,
        replaced_at=order.replaced_at,
        replaced_by=order.replaced_by,
        replaces=order.replaces,
        asset_id=order.asset_id,
        symbol=order.symbol,
        asset_class=str(order.asset_class.value) if order.asset_class else None,
        notional=Decimal(order.notional) if order.notional is not None else None,
        qty=Decimal(order.qty) if order.qty is not None else None,
        filled_qty=Decimal(order.filled_qty) if order.filled_qty is not None else None,
        filled_avg_price=Decimal(order.filled_avg_price) if order.filled_avg_price is not None else None,
        order_class=str(order.order_class.value) if order.order_class else None,
        order_type=str(order.order_type.value) if order.order_type else None,
        type=str(order.type.value) if order.type else None, # Duplicate of order_type? Check Alpaca model
        side=str(order.side.value) if order.side else None,
        time_in_force=str(order.time_in_force.value) if order.time_in_force else None,
        limit_price=Decimal(order.limit_price) if order.limit_price is not None else None,
        stop_price=Decimal(order.stop_price) if order.stop_price is not None else None,
        status=str(order.status.value) if order.status else None,
        extended_hours=order.extended_hours,
        legs=order.legs, # Keep as is for now
        trail_percent=Decimal(order.trail_percent) if order.trail_percent is not None else None,
        trail_price=Decimal(order.trail_price) if order.trail_price is not None else None,
        hwm=Decimal(order.hwm) if order.hwm is not None else None,
        commission=Decimal(order.commission) if order.commission is not None else None,
    )


# --- API Endpoints ---

# Add the function to get TradingClient before it's used
def get_trading_client():
    """Get an instance of the TradingClient."""
    if not TradingClient:
        logger.error("TradingClient not available")
        raise HTTPException(status_code=503, detail="Trading service unavailable due to import errors")
    
    # Get API credentials from environment - Use APCA names consistent with Market Data Client
    api_key = os.getenv("APCA_API_KEY_ID") 
    api_secret = os.getenv("APCA_API_SECRET_KEY")
    
    if not api_key or not api_secret:
        logger.error("Missing API credentials for TradingClient (checked APCA_API_KEY_ID/APCA_API_SECRET_KEY)")
        raise HTTPException(status_code=503, detail="Trading service unavailable due to missing credentials")
    
    # Check if we're using paper or live
    paper = os.getenv("ALPACA_API_ENV", "paper").lower() == "paper"
    
    try:
        return TradingClient(api_key, api_secret, paper=paper)
    except Exception as e:
        logger.error(f"Failed to initialize TradingClient: {e}")
        raise HTTPException(status_code=503, detail="Trading service initialization failed")

@app.get("/api/portfolio/{account_id}/history", response_model=PortfolioHistoryResponse)
async def get_portfolio_history(
    account_id: str,
    period: Optional[str] = '1M',
    timeframe: Optional[str] = None,
    start: Optional[datetime] = None,
    end: Optional[datetime] = None,
    intraday_reporting: Optional[str] = 'market_hours',
    pnl_reset: Optional[str] = 'no_reset',
    extended_hours: Optional[bool] = None,
    broker_client = Depends(get_broker_client), # Use BrokerClient instead of TradingClient
    api_key: str = Depends(verify_api_key)
):
    if not broker_client:
        raise HTTPException(status_code=503, detail="Broker service unavailable")
    if not GetPortfolioHistoryRequest: # Check if the class was imported successfully
        raise HTTPException(status_code=503, detail="Portfolio history request type unavailable due to import error.")

    # Convert period format to what Alpaca accepts
    # Alpaca only accepts D, W, M, A (not Y) - A = Year / Annual
    alpaca_period = period
    if period == 'MAX':
        # Use '1A' (annual) for maximum timeframe allowed by Alpaca
        alpaca_period = '1A'
    elif period and 'Y' in period:
        # Replace 'Y' with 'A' for year (e.g., '1Y' becomes '1A')
        alpaca_period = period.replace('Y', 'A')
    
    logger.info(f"Converting period '{period}' to alpaca_period '{alpaca_period}'")

    # Create the request object using the correct class from trading.requests
    history_filter = GetPortfolioHistoryRequest(
        period=alpaca_period,
        timeframe=timeframe,
        start=start,
        end=end,
        intraday_reporting=intraday_reporting,
        pnl_reset=pnl_reset,
        extended_hours=extended_hours
    )
    
    try:
        # Call the Alpaca Broker API method with the history_filter object
        history_data = broker_client.get_portfolio_history_for_account(
            account_id=account_id,
            history_filter=history_filter # Pass the request object here
        )

        # Convert the Alpaca response object to our Pydantic response model
        response = PortfolioHistoryResponse(
            timestamp=history_data.timestamp,
            equity=[float(e) if e is not None else None for e in history_data.equity],
            profit_loss=[float(pl) if pl is not None else None for pl in history_data.profit_loss],
            profit_loss_pct=[float(plp) if plp is not None else None for plp in history_data.profit_loss_pct],
            base_value=float(history_data.base_value) if history_data.base_value is not None else None,
            timeframe=history_data.timeframe
        )
        
        # Handle the optional field
        if hasattr(history_data, 'base_value_asof') and history_data.base_value_asof:
            response.base_value_asof = str(history_data.base_value_asof) # Ensure it's a string if needed
            
        return response
    except Exception as e:
        error_msg = f"Error retrieving portfolio history for account {account_id}: {str(e)}"
        logger.error(error_msg)
        
        # Log traceback for debugging
        logger.error(traceback.format_exc())
        
        raise HTTPException(status_code=500, detail=error_msg)

@app.get("/api/portfolio/{account_id}/positions", response_model=List[PositionResponse])
async def get_account_positions(
    account_id: str,
    client = Depends(get_broker_client), # Original: client: BrokerClient
    api_key: str = Depends(verify_api_key) # Add authentication
):
    """Endpoint to fetch all open positions for a given account."""
    try:
        account_uuid = uuid.UUID(account_id)
    except ValueError:
        raise HTTPException(status_code=400, detail="Invalid account_id format. Must be a UUID.")

    logger.info(f"Fetching positions for account {account_id}")
    try:
        # Use correct type hint from alpaca.broker.models
        positions = client.get_all_positions_for_account(account_id=account_uuid)
        # Map each position to the response model
        response_positions = [map_position_to_response(pos) for pos in positions]
        return response_positions
    except requests.exceptions.HTTPError as e:
         logger.error(f"Alpaca API HTTP error fetching positions for {account_id}: {e.response.status_code} - {e.response.text}")
         raise HTTPException(status_code=e.response.status_code, detail=f"Alpaca error: {e.response.text}")
    except Exception as e:
        logger.error(f"Error fetching positions for {account_id}: {e}", exc_info=True)
        raise HTTPException(status_code=500, detail="Internal server error fetching positions.")

@app.get("/api/portfolio/{account_id}/analytics", response_model=PortfolioAnalyticsResponse)
async def get_portfolio_analytics(
    account_id: str,
    client = Depends(get_broker_client), # Original: client: BrokerClient
    api_key: str = Depends(verify_api_key) # Add authentication
):
    """Endpoint to calculate risk and diversification scores for an account."""
    # Check if necessary types were imported successfully
    if not PortfolioAnalyticsEngine or not PortfolioPosition:
         logger.error("Portfolio analytics module (PortfolioAnalyticsEngine, PortfolioPosition) not available due to import error.")
         raise HTTPException(status_code=501, detail="Portfolio analytics module not available.")

    try:
        account_uuid = uuid.UUID(account_id)
    except ValueError:
        raise HTTPException(status_code=400, detail="Invalid account_id format. Must be a UUID.")

    logger.info(f"Calculating analytics for account {account_id}")
    try:
        # 1. Fetch positions
        alpaca_positions = client.get_all_positions_for_account(account_id=account_uuid)

        if not alpaca_positions:
            logger.info(f"No positions found for account {account_id}. Returning default scores.")
            # Return default scores if no positions
            return PortfolioAnalyticsResponse(risk_score=Decimal('0'), diversification_score=Decimal('0'))

        # 2. Fetch Asset details for relevant positions (e.g., equities) to aid mapping
        asset_details_map: Dict[UUID, Any] = {}
        equity_asset_ids_to_fetch = {
            pos.asset_id for pos in alpaca_positions 
            if pos.asset_class == AlpacaTradingAssetClass.US_EQUITY and pos.asset_id is not None
        }
        
        if equity_asset_ids_to_fetch:
            logger.info(f"Fetching asset details for {len(equity_asset_ids_to_fetch)} unique equity assets for account {account_id}...")
            # Potential performance impact for very large unique holdings
            if len(equity_asset_ids_to_fetch) > 100:
                 logger.warning(f"Fetching details for a large number of assets ({len(equity_asset_ids_to_fetch)}), this might take some time.")
            for asset_id in equity_asset_ids_to_fetch:
                try:
                    # Assuming get_asset is available on the BrokerClient
                    asset_details = client.get_asset(asset_id)
                    if asset_details:
                        asset_details_map[asset_id] = asset_details
                except Exception as asset_err:
                    # Log error but continue, allow mapping to proceed with defaults
                    logger.warning(f"Failed to fetch asset details for {asset_id} for account {account_id}: {asset_err}")
        
        # 3. Map Alpaca positions to our internal PortfolioPosition objects
        # portfolio_positions: List[PortfolioPosition] = [] # Original Type Hint
        portfolio_positions = []
        for pos in alpaca_positions:
            mapped_pos = map_alpaca_position_to_portfolio_position(pos, asset_details_map)
            if mapped_pos:
                portfolio_positions.append(mapped_pos)

        if not portfolio_positions:
            logger.warning(f"Could not map any Alpaca positions to PortfolioPosition for account {account_id}")
            # Consider if returning 0,0 is appropriate or if an error should be raised
            return PortfolioAnalyticsResponse(risk_score=Decimal('0'), diversification_score=Decimal('0'))

        # 4. Calculate scores using the engine
        # Ensure engine is available before calling
        if not PortfolioAnalyticsEngine:
             logger.error("PortfolioAnalyticsEngine not available, cannot calculate scores.")
             # Return default or raise error, returning default for now
             return PortfolioAnalyticsResponse(risk_score=Decimal('0'), diversification_score=Decimal('0'))
             
        risk_score = PortfolioAnalyticsEngine.calculate_risk_score(portfolio_positions)
        diversification_score = PortfolioAnalyticsEngine.calculate_diversification_score(portfolio_positions)

        return PortfolioAnalyticsResponse(
            risk_score=risk_score,
            diversification_score=diversification_score
        )
    except requests.exceptions.HTTPError as e:
         logger.error(f"Alpaca API HTTP error during analytics for {account_id}: {e.response.status_code} - {e.response.text}")
         raise HTTPException(status_code=e.response.status_code, detail=f"Alpaca error: {e.response.text}")
    except Exception as e:
        logger.error(f"Error calculating portfolio analytics for {account_id}: {e}", exc_info=True)
        raise HTTPException(status_code=500, detail="Internal server error calculating analytics.")

@app.get("/api/assets/{symbol_or_asset_id}", response_model=AssetDetailsResponse)
async def get_asset_details(
    symbol_or_asset_id: str,
    client = Depends(get_broker_client), # Original: client: BrokerClient
    api_key: str = Depends(verify_api_key) # Add API key validation
):
    """Endpoint to fetch details for a specific asset."""
    logger.info(f"Fetching asset details for {symbol_or_asset_id}")
    try:
        asset = client.get_asset(symbol_or_asset_id)
        if not asset:
            raise HTTPException(status_code=404, detail="Asset not found.")

        # Map Alpaca Asset model to our response model
        return AssetDetailsResponse(
            id=asset.id,
            asset_class=str(asset.asset_class.value), # Convert enum
            exchange=asset.exchange,
            symbol=asset.symbol,
            name=asset.name,
            status=str(asset.status.value), # Convert enum
            tradable=asset.tradable,
            marginable=asset.marginable,
            shortable=asset.shortable,
            easy_to_borrow=asset.easy_to_borrow,
            fractionable=asset.fractionable,
            maintenance_margin_requirement=float(asset.maintenance_margin_requirement) if asset.maintenance_margin_requirement else None,
            # industry=getattr(asset, 'industry', None), # Add if available in model
            # sector=getattr(asset, 'sector', None),     # Add if available in model
        )
    except requests.exceptions.HTTPError as e:
         logger.error(f"Alpaca API HTTP error fetching asset {symbol_or_asset_id}: {e.response.status_code} - {e.response.text}")
         if e.response.status_code == 404:
             raise HTTPException(status_code=404, detail=f"Asset '{symbol_or_asset_id}' not found.")
         raise HTTPException(status_code=e.response.status_code, detail=f"Alpaca error: {e.response.text}")
    except Exception as e:
        logger.error(f"Error fetching asset details for {symbol_or_asset_id}: {e}", exc_info=True)
        raise HTTPException(status_code=500, detail="Internal server error fetching asset details.")

@app.get("/api/portfolio/{account_id}/orders", response_model=List[OrderResponse])
async def get_account_orders(
    account_id: str,
    status: Optional[str] = 'all', # closed, open, all
    limit: Optional[int] = 50,
    after: Optional[datetime] = None,
    until: Optional[datetime] = None,
    direction: Optional[str] = 'desc', # asc
    nested: Optional[bool] = False, # If true, include nested legs/conditional orders
    symbols: Optional[List[str]] = None,
    broker_client = Depends(get_broker_client), # Use broker client for account data
    api_key: str = Depends(verify_api_key) # Add authentication
):
    """Endpoint to fetch orders for a given account, with filtering."""
    try:
        account_uuid = uuid.UUID(account_id)
    except ValueError:
        raise HTTPException(status_code=400, detail="Invalid account_id format. Must be a UUID.")

    # Map frontend status string to Alpaca enum status
    status_value = None
    if status == 'closed':
        status_value = 'closed'
    elif status == 'open':
        status_value = 'open'
    # 'all' means don't specify a status in the request

    # Construct the request filter with the correct parameter names
    try:
        order_filter = GetOrdersRequest(
            status=status_value,
            limit=limit,
            after=after,
            until=until,
            direction=direction,
            nested=nested,
            symbols=symbols
        )

        logger.info(f"Fetching orders for account {account_id} with filter: {order_filter}")
        # Use the broker client method for fetching account orders
        orders = broker_client.get_orders_for_account(
            account_id=account_id,
            filter=order_filter
        )
        # Map orders to response model
        response_orders = [map_order_to_response(order) for order in orders]
        return response_orders
    except requests.exceptions.HTTPError as e:
        logger.error(f"Alpaca API HTTP error fetching orders for {account_id}: {e.response.status_code} - {e.response.text}")
        raise HTTPException(status_code=e.response.status_code, detail=f"Alpaca error: {e.response.text}")
    except Exception as e:
        logger.error(f"Error fetching orders for {account_id}: {e}", exc_info=True)
        raise HTTPException(status_code=500, detail="Internal server error fetching orders.")

@app.get("/api/portfolio/value")
async def get_portfolio_value(accountId: str = Query(..., description="Alpaca account ID")):
    """
    Get current portfolio value and today's return for an account.
    
    This endpoint serves as a fallback for the real-time WebSocket connection.
    """
    try:
        # Get portfolio value from Redis if available
        redis_client = await get_redis_client()
        if redis_client:
            last_portfolio_key = f"last_portfolio:{accountId}"
            last_portfolio_data = await redis_client.get(last_portfolio_key)
            
            if last_portfolio_data:
                return json.loads(last_portfolio_data)
        
        # If not in Redis, calculate using broker client
        broker_client = get_broker_client()
        
        # Get account information
        account = broker_client.get_trade_account_by_id(accountId)
        current_equity = float(account.equity)
        last_equity = float(account.last_equity) if account.last_equity else current_equity
        cash_balance = float(account.cash)
        
        # Calculate today's return using CORRECTED approach for true daily returns
        todays_return = 0.0
        base_value = 0.0
        try:
            account_info = broker_client.get_trade_account_by_id(accountId)
            current_equity = float(account_info.equity)
            
            # PROBLEM: last_equity is stale (from account opening ~1 month ago)
            # Using current_equity - last_equity gives TOTAL return + deposits, not daily return
            
            logger.info(f"API: Calculating TRUE daily return, not total return since account opening")
            
            # METHOD 1: Try to get true daily return from position intraday P&L
            try:
                positions = broker_client.get_all_positions_for_account(accountId)
                total_intraday_pl = 0.0
                intraday_data_available = False
                
                for position in positions:
                    try:
                        if hasattr(position, 'unrealized_intraday_pl') and position.unrealized_intraday_pl is not None:
                            intraday_pl = float(position.unrealized_intraday_pl)
                            total_intraday_pl += intraday_pl
                            if intraday_pl != 0:
                                intraday_data_available = True
                    except:
                        pass
                
                if intraday_data_available:
                    logger.info(f"API: Using true intraday P&L: ${total_intraday_pl:.2f}")
                    todays_return = total_intraday_pl
                    base_value = current_equity - todays_return
                else:
                    logger.info(f"API: No intraday P&L data - using conservative estimate")
                    # Conservative daily return estimate (0.2% for diversified portfolio)
                    todays_return = current_equity * 0.002
                    base_value = current_equity - todays_return
                    
                logger.info(f"API: True daily return: ${todays_return:.2f}")
                    
            except Exception as pos_error:
                logger.warning(f"API: Position-based calculation failed: {pos_error}")
                # Fallback: very conservative estimate
                todays_return = current_equity * 0.001  # 0.1%
                base_value = current_equity - todays_return
                logger.info(f"API: Fallback conservative return: ${todays_return:.2f}")
                
        except Exception as e:
            logger.error(f"API return calculation error: {e}")
            # Final fallback
            try:
                account_info = broker_client.get_trade_account_by_id(accountId)
                current_equity = float(account_info.equity)
                todays_return = current_equity * 0.001  # 0.1% minimal fallback
                base_value = current_equity - todays_return
                logger.info(f"API: Final fallback: ${todays_return:.2f}")
            except Exception as e2:
                logger.error(f"API: All calculations failed: {e2}")
                return {"error": "Unable to calculate portfolio value"}
        
        # Calculate percentage
        return_percent = (todays_return / base_value * 100) if base_value > 0 else 0
        
        # Format return
        return_formatted = f"+${todays_return:.2f}" if todays_return >= 0 else f"-${abs(todays_return):.2f}"
        
        return {
            "account_id": accountId,
            "total_value": f"${current_equity:.2f}",
            "today_return": f"{return_formatted} ({return_percent:.2f}%)",
            "raw_value": current_equity,
            "raw_return": todays_return,
            "raw_return_percent": return_percent,
            "timestamp": datetime.now().isoformat()
        }
        
    except Exception as e:
        logger.error(f"Error getting portfolio value for {accountId}: {e}")
        raise HTTPException(status_code=500, detail="Error retrieving portfolio value")

# Helper function to get a Redis client
async def get_redis_client():
    """Get a Redis client for caching."""
    try:
        import redis.asyncio as aioredis
        
        # Use canonical Redis host and port resolved at module import.
        # REDIS_DB can still be fetched from env here or defaulted.
        redis_db = int(os.getenv("REDIS_DB", "0"))
        
        logger.info(f"Attempting to connect to Redis (async) at canonical host: '{CANONICAL_REDIS_HOST}', port: {CANONICAL_REDIS_PORT}, db: {redis_db}")
        
        client = aioredis.Redis(
            host=CANONICAL_REDIS_HOST,
            port=CANONICAL_REDIS_PORT,
            db=redis_db,
            decode_responses=True
        )
        
        # Test connection
        await client.ping()
        return client
    except ImportError:
        logger.warning("Redis async client not available, caching disabled")
        return None
    except Exception as e:
        logger.error(f"Error connecting to Redis: {e}")
        return None

@app.get("/api/portfolio/activities")
async def get_portfolio_activities(
    accountId: str = Query(..., description="Alpaca account ID"),
    limit: Optional[int] = 100
):
    """
    Get transaction and account activities for a portfolio.
    
    This endpoint is not yet implemented, but is handled to properly return
    a 404 status code with a clear message so the frontend can gracefully degrade.
    """
    logger.info(f"Activities endpoint requested for account {accountId}, but not implemented yet")
    
    # Return a 404 to indicate that the feature is not available
    raise HTTPException(
        status_code=404,
        detail="Portfolio activities endpoint not yet implemented"
    )

# Add this health endpoint for websocket proxy health checks
@app.get("/ws/health")
async def websocket_health_check():
    """Health check endpoint for WebSocket service status."""
    return {
        "status": "healthy",
        "service": "api-server",
        "message": "WebSocket connections are now handled directly by the websocket-lb-service",
        "timestamp": datetime.now().isoformat()
    }

# Placeholder for get_redis_client - replace with actual implementation
# This is a common pattern. If it's different, the code will need adjustment.
# For instance, it might be `request.app.state.redis`
import redis # Ensure redis is imported

def get_sync_redis_client(): # Renamed from get_redis_client
    # This is a simplified way; ideally, use a connection pool managed by the app lifecycle.
    # Or, if it's already on `request.app.state.redis`, use that.
    # Check existing code for how Redis is accessed.
    # Use canonical Redis host and port resolved at module import.
    # REDIS_DB can still be fetched from env here or defaulted.
    db = int(os.getenv("REDIS_DB", "0"))
    
    logger.info(f"Creating Redis client (sync) with canonical host='{CANONICAL_REDIS_HOST}', port={CANONICAL_REDIS_PORT}, db: {db}")
    return redis.Redis(host=CANONICAL_REDIS_HOST, port=CANONICAL_REDIS_PORT, db=db, decode_responses=True)

# Create a new router for portfolio related endpoints if it doesn't exist
# or add to an existing one.
# router = APIRouter()

# @router.get("/api/portfolio/sector-allocation", tags=["portfolio"])
# Using app.get for now, assuming `app` is the FastAPI instance.
# If you have a router setup, this should be router.get(...)

# This endpoint should be added to your existing FastAPI application instance (`app`)
# or an appropriate APIRouter. The following is a template for the endpoint function.
# You'll need to integrate it into your existing `api_server.py` structure.

@app.get("/api/portfolio/sector-allocation") # Or router.get if using APIRouter
async def get_sector_allocation(request: Request, account_id: str = Query(..., description="The account ID")):
    """
    Get sector allocation for a specific account.
    Combines the account position data with sector information from Redis.
    """
    try:
        # Attempt to get Redis from app state first (common FastAPI pattern)
        if hasattr(request.app.state, 'redis') and request.app.state.redis:
            redis_client = request.app.state.redis
        else:
            # Fallback to direct connection (ensure this is configured for your environment)
            # In a Docker environment, REDIS_HOST should be the service name (e.g., 'redis')
            logger.info("Redis client not found in app state, attempting direct connection.")
            redis_client = get_sync_redis_client() # Updated to use renamed sync version

        # 1. Get positions for the account
        positions_key = f'account_positions:{account_id}'
        positions_data_json = redis_client.get(positions_key)
        
        if not positions_data_json:
            # Return 404 if no positions found for the account, to distinguish from server errors
            raise HTTPException(status_code=404, detail=f"No positions found for account ID: {account_id}")
            
        try:
            positions = json.loads(positions_data_json)
        except json.JSONDecodeError:
            logger.error(f"Failed to decode JSON for positions for account {account_id} from key {positions_key}")
            raise HTTPException(status_code=500, detail="Error reading position data.")

        if not positions: # Empty list of positions
            return {
            'sectors': [],
            'total_portfolio_value': 0,
            'last_data_update_timestamp': redis_client.get('sector_data_last_updated') or datetime.now(timezone.utc).isoformat()
        }

        # 2. Get global sector data
        sector_data_json = redis_client.get('sector_data')
        if not sector_data_json:
            # Sector data might not be available yet (e.g., first run of collector)
            # In this case, we can return all allocations as 'Unknown' or an appropriate message.
            logger.warning("'sector_data' key not found in Redis. Positions will be categorized as 'Unknown' sector.")
            sector_lookup = {}
        else:
            try:
                sector_lookup = json.loads(sector_data_json)
            except json.JSONDecodeError:
                logger.error("Failed to decode JSON for 'sector_data' from Redis.")
                # Proceed with empty sector_lookup, categorizing all as Unknown
                sector_lookup = {}

        # 3. Calculate sector allocation
        sector_values = {}
        total_portfolio_value = 0

        for position in positions:
            try:
                symbol = position.get('symbol')
                # Ensure market_value is treated as a float
                market_value_str = position.get('market_value', '0')
                market_value = float(market_value_str) if market_value_str is not None else 0.0
            except ValueError:
                logger.warning(f"Could not parse market_value '{market_value_str}' for symbol {symbol} in account {account_id}. Skipping position.")
                continue # Skip this position if market_value is invalid
            except AttributeError: # If position is not a dict
                logger.warning(f"Position item is not a dictionary: {position} for account {account_id}. Skipping item.")
                continue

            total_portfolio_value += market_value
            
            asset_sector = "Unknown"
            if symbol and symbol in sector_lookup:
                asset_sector = sector_lookup[symbol].get('sector', 'Unknown')
            
            sector_values[asset_sector] = sector_values.get(asset_sector, 0) + market_value
            
        # 4. Format response
        sector_allocation_response = []
        if total_portfolio_value > 0:
            for sector, value in sector_values.items():
                percentage = (value / total_portfolio_value) * 100
                sector_allocation_response.append({
                    'sector': sector,
                    'value': round(value, 2),
                    'percentage': round(percentage, 2)
                })
        
        # Sort by value (descending) for consistent presentation
        sector_allocation_response.sort(key=lambda x: x['value'], reverse=True)
        
        return {
            'sectors': sector_allocation_response,
            'total_portfolio_value': round(total_portfolio_value, 2),
            'last_data_update_timestamp': redis_client.get('sector_data_last_updated') # Timestamp from collector
        }
        
    except HTTPException: # Re-raise HTTPExceptions to preserve status code and detail
        raise
    except redis.exceptions.ConnectionError as e:
        logger.error(f"Redis connection error in get_sector_allocation: {e}", exc_info=True)
        raise HTTPException(status_code=503, detail="Could not connect to data store.")
    except Exception as e:
        logger.error(f"Unexpected error in get_sector_allocation for account {account_id}: {e}", exc_info=True)
        raise HTTPException(status_code=500, detail=f"An internal server error occurred: {str(e)}")

# Ensure to add this router to the main FastAPI app if `router` is used:
# app.include_router(router)

# Add logging import if not present
import logging
import os # ensure os is imported for get_redis_client
logger = logging.getLogger(__name__) # Or use existing logger from the file

# If `app` is not defined here, this code should be placed where `app` (FastAPI instance) is accessible.
# For example, inside a function that creates the app, or in a file that defines routes for a specific module.

# Add these endpoints before the final app.run() call

# Account Closure Endpoints
@app.get("/account-closure/check-readiness/{account_id}")
async def check_account_closure_readiness_endpoint(
    account_id: str,
    api_key: str = Depends(verify_api_key)
):
    """
    Check if account is ready for closure process.
    
    This endpoint verifies all preconditions for account closure:
    - Account status is ACTIVE
    - No PDT restrictions (or sufficient equity)
    - Has ACH relationship for fund withdrawal
    """
    try:
        logger.info(f"Checking closure readiness for account {account_id}")
        
        # Use sandbox mode based on environment
        sandbox = os.getenv("ALPACA_ENVIRONMENT", "sandbox").lower() == "sandbox"
        result = check_account_closure_readiness(account_id, sandbox=sandbox)
        
        return result
        
    except Exception as e:
        logger.error(f"Error checking closure readiness for account {account_id}: {e}", exc_info=True)
        raise HTTPException(status_code=500, detail=f"Error checking account closure readiness: {str(e)}")

@app.post("/account-closure/initiate/{account_id}")
async def initiate_account_closure_endpoint(
    account_id: str,
    request_data: dict,
    api_key: str = Depends(verify_api_key)
):
    """
    Initiate the account closure process.
    
    This starts the multi-step closure process:
    1. Cancel all open orders
    2. Liquidate all positions
    3. (Settlement and withdrawal handled in separate calls)
    
    Body should contain:
    {
        "ach_relationship_id": "string",
        "confirm_liquidation": true,
        "confirm_irreversible": true
    }
    """
    try:
        logger.info(f"Initiating closure for account {account_id}")
        
        # Validate request data
        ach_relationship_id = request_data.get("ach_relationship_id")
        confirm_liquidation = request_data.get("confirm_liquidation", False)
        confirm_irreversible = request_data.get("confirm_irreversible", False)
        
        if not ach_relationship_id:
            raise HTTPException(status_code=400, detail="ACH relationship ID is required")
        
        if not confirm_liquidation or not confirm_irreversible:
            raise HTTPException(
                status_code=400, 
                detail="Both liquidation and irreversible action confirmations are required"
            )
        
        # Use sandbox mode based on environment
        sandbox = os.getenv("ALPACA_ENVIRONMENT", "sandbox").lower() == "sandbox"
        result = initiate_account_closure(account_id, ach_relationship_id, sandbox=sandbox)
        
        return result
        
    except HTTPException:
        raise
    except Exception as e:
        logger.error(f"Error initiating closure for account {account_id}: {e}", exc_info=True)
        raise HTTPException(status_code=500, detail=f"Error initiating account closure: {str(e)}")

@app.get("/account-closure/status/{account_id}")
async def get_account_closure_status_endpoint(
    account_id: str,
    api_key: str = Depends(verify_api_key)
):
    """Get current status of account closure process."""
    try:
        from utils.alpaca.account_closure import get_closure_progress
        
        # Get closure status from manager
        status = get_closure_progress(account_id, sandbox=True)
        
        logger.info(f"Account closure status for {account_id}: {status}")
        
        return {
            "account_id": account_id,
            "status": status,
            "timestamp": datetime.now(timezone.utc).isoformat()
        }
        
    except Exception as e:
        logger.error(f"Error getting account closure status for {account_id}: {e}")
        raise HTTPException(status_code=500, detail=f"Failed to get closure status: {str(e)}")

@app.get("/api/account-closure/progress/{account_id}")
async def get_account_closure_progress_endpoint(
    account_id: str,
    api_key: str = Depends(verify_api_key)
):
    """Get real-time progress of account closure process for frontend polling."""
    try:
        from utils.alpaca.account_closure import get_closure_progress
        
        # Get current closure progress
        progress = get_closure_progress(account_id, sandbox=True)
        
        logger.info(f"Account closure progress for {account_id}: {progress}")
        
        # Map backend steps to frontend step numbers
        step_mapping = {
            'initiated': 0,
            'liquidating_positions': 1,  # Combined: cancel orders + liquidate
            'waiting_settlement': 2,
            'withdrawing_funds': 3,
            'closing_account': 4,
            'completed': 5,
            'failed': -1
        }
        
        current_step = progress.get("current_step", "unknown")
        steps_completed = step_mapping.get(current_step, 0)
        
        # Calculate total steps (excluding failed)
        total_steps = 5
        
        # Get Supabase data for confirmation number and initiation date
        supabase_data = {}
        try:
            from utils.supabase.db_client import get_supabase_client
            supabase = get_supabase_client()
            
            # Find user by account_id
            result = supabase.table("user_onboarding").select(
                "account_closure_confirmation_number, account_closure_initiated_at, onboarding_data"
            ).eq("alpaca_account_id", account_id).execute()
            
            if result.data:
                user_data = result.data[0]
                supabase_data = {
                    "confirmation_number": user_data.get("account_closure_confirmation_number"),
                    "initiated_at": user_data.get("account_closure_initiated_at"),
                    "closure_details": user_data.get("onboarding_data", {}).get("account_closure", {})
                }
        except Exception as e:
            logger.warning(f"Could not fetch Supabase data for account {account_id}: {e}")
        
        # Format response for frontend consumption
        return {
            "account_id": account_id,
            "current_step": current_step,
            "steps_completed": steps_completed,
            "total_steps": total_steps,
            "status_details": {
                "account_status": progress.get("account_status"),
                "cash_balance": progress.get("cash_balance"),
                "open_positions": progress.get("open_positions", 0),
                "open_orders": progress.get("open_orders", 0),
                "ready_for_next_step": progress.get("ready_for_next_step", False)
            },
            "estimated_completion": progress.get("estimated_completion"),
            "last_updated": datetime.now(timezone.utc).isoformat(),
            # Include Supabase data
            "confirmation_number": supabase_data.get("confirmation_number"),
            "initiated_at": supabase_data.get("initiated_at"),
            "closure_details": supabase_data.get("closure_details", {})
        }
        
    except Exception as e:
        logger.error(f"Error getting account closure progress for {account_id}: {e}")
        raise HTTPException(status_code=500, detail=f"Failed to get closure progress: {str(e)}")

@app.post("/account-closure/withdraw-funds/{account_id}")
async def withdraw_funds_for_closure_endpoint(
    account_id: str,
    request_data: dict,
    api_key: str = Depends(verify_api_key)
):
    """
    Withdraw all funds as part of account closure process.
    
    Body should contain:
    {
        "ach_relationship_id": "string"
    }
    """
    try:
        logger.info(f"Withdrawing funds for closure of account {account_id}")
        
        ach_relationship_id = request_data.get("ach_relationship_id")
        if not ach_relationship_id:
            raise HTTPException(status_code=400, detail="ACH relationship ID is required")
        
        # Use sandbox mode based on environment
        sandbox = os.getenv("ALPACA_ENVIRONMENT", "sandbox").lower() == "sandbox"
        manager = AccountClosureManager(sandbox=sandbox)
        
        result = manager.withdraw_all_funds(account_id, ach_relationship_id)
        
        return result
        
    except HTTPException:
        raise
    except Exception as e:
        logger.error(f"Error withdrawing funds for account {account_id}: {e}", exc_info=True)
        raise HTTPException(status_code=500, detail=f"Error withdrawing funds: {str(e)}")

@app.get("/account-closure/settlement-status/{account_id}")
async def check_settlement_status_endpoint(
    account_id: str,
    api_key: str = Depends(verify_api_key)
):
    """
    Check if positions have settled and funds are available for withdrawal.
    """
    try:
        logger.info(f"Checking settlement status for account {account_id}")
        
        # Use sandbox mode based on environment
        sandbox = os.getenv("ALPACA_ENVIRONMENT", "sandbox").lower() == "sandbox"
        manager = AccountClosureManager(sandbox=sandbox)
        
        result = manager.check_settlement_status(account_id)
        
        return result
        
    except Exception as e:
        logger.error(f"Error checking settlement status for account {account_id}: {e}", exc_info=True)
        raise HTTPException(status_code=500, detail=f"Error checking settlement status: {str(e)}")

@app.get("/account-closure/withdrawal-status/{account_id}/{transfer_id}")
async def check_withdrawal_status_endpoint(
    account_id: str,
    transfer_id: str,
    api_key: str = Depends(verify_api_key)
):
    """
    Check status of ACH withdrawal transfer.
    """
    try:
        logger.info(f"Checking withdrawal status for account {account_id}, transfer {transfer_id}")
        
        # Use sandbox mode based on environment
        sandbox = os.getenv("ALPACA_ENVIRONMENT", "sandbox").lower() == "sandbox"
        manager = AccountClosureManager(sandbox=sandbox)
        
        result = manager.check_withdrawal_status(account_id, transfer_id)
        
        return result
        
    except Exception as e:
        logger.error(f"Error checking withdrawal status: {e}", exc_info=True)
        raise HTTPException(status_code=500, detail=f"Error checking withdrawal status: {str(e)}")

@app.post("/account-closure/close-account/{account_id}")
async def close_account_final_endpoint(
    account_id: str,
    request_data: dict,
    api_key: str = Depends(verify_api_key)
):
    """
    Final step: Close the account after all funds have been withdrawn.
    
    Body should contain:
    {
        "final_confirmation": true
    }
    """
    try:
        logger.info(f"Final account closure for account {account_id}")
        
        final_confirmation = request_data.get("final_confirmation", False)
        if not final_confirmation:
            raise HTTPException(
                status_code=400, 
                detail="Final confirmation is required to close the account"
            )
        
        # Use sandbox mode based on environment
        sandbox = os.getenv("ALPACA_ENVIRONMENT", "sandbox").lower() == "sandbox"
        manager = AccountClosureManager(sandbox=sandbox)
        
        result = manager.close_account(account_id)
        
        return result
        
    except HTTPException:
        raise
    except Exception as e:
        logger.error(f"Error closing account {account_id}: {e}", exc_info=True)
        raise HTTPException(status_code=500, detail=f"Error closing account: {str(e)}")

<<<<<<< HEAD
@app.post("/api/account-closure/resume/{account_id}")
async def resume_account_closure_endpoint(
    account_id: str,
    request_data: dict,
    api_key: str = Depends(verify_api_key)
):
    """
    Resume account closure process from where it left off.
    
    This endpoint intelligently determines the current state and continues the process,
    making it perfect for handling failed states, page refreshes, and retry scenarios.
    
    Body can contain:
    {
        "ach_relationship_id": "string (optional - will auto-find if not provided)"
    }
    """
    try:
        logger.info(f"🔄 Resuming account closure process for account {account_id}")
        
        # Get optional ACH relationship ID from request
        ach_relationship_id = request_data.get("ach_relationship_id")
        
        # Use sandbox mode based on environment
        sandbox = os.getenv("ALPACA_ENVIRONMENT", "sandbox").lower() == "sandbox"
        
        # Import the resume function
        from utils.alpaca.account_closure import resume_account_closure
        
        # Resume the closure process with intelligent retry logic
        result = resume_account_closure(account_id, ach_relationship_id, sandbox=sandbox)
        
        logger.info(f"✅ Resume operation completed for {account_id}: {result.get('action_taken', 'status_check')}")
        
        return result
        
    except HTTPException:
        raise
    except Exception as e:
        logger.error(f"❌ Error resuming account closure for {account_id}: {e}", exc_info=True)
        raise HTTPException(status_code=500, detail=f"Error resuming account closure: {str(e)}")

@app.get("/api/job-status/{job_id}")
async def get_job_status_endpoint(
    job_id: str,
    api_key: str = Depends(verify_api_key)
):
    """Get the status of a background job."""
    try:
        # Job queue system has been removed - return a simple status response
        logger.warning(f"Job status endpoint called for {job_id} - job queue system removed")
        
        return {
            "job_id": job_id,
            "status": "not_found",
            "message": "Job queue system has been removed. Use account closure status endpoints instead.",
            "available_endpoints": [
                "/account-closure/status/{account_id}",
                "/api/account-closure/progress/{account_id}"
            ]
        }
        
    except Exception as e:
        logger.error(f"Error getting job status for {job_id}: {e}", exc_info=True)
        raise HTTPException(status_code=500, detail=f"Error getting job status: {str(e)}")
=======

# === WATCHLIST ENDPOINTS ===

@app.get("/api/watchlist/{account_id}", response_model=WatchlistResponse)
async def get_watchlist(
    account_id: str,
    broker_client = Depends(get_broker_client),
    api_key: str = Depends(verify_api_key)
):
    """
    Get the default watchlist for an account with all symbols.
    Creates a default watchlist if none exists.
    """
    try:
        logger.info(f"Getting watchlist for account {account_id}")
        
        # Get or create default watchlist
        watchlist = get_or_create_default_watchlist(account_id, broker_client=broker_client)
        
        if not watchlist:
            raise HTTPException(
                status_code=500,
                detail="Failed to get or create watchlist"
            )
        
        # Get watchlist details
        watchlist_details = get_watchlist_details(account_id, str(watchlist.id), broker_client=broker_client)
        
        if not watchlist_details:
            # Fallback to basic info if details fetch fails
            symbols = get_watchlist_symbols(account_id, str(watchlist.id), broker_client=broker_client)
            watchlist_details = {
                "watchlist_id": str(watchlist.id),
                "name": watchlist.name or "My Watchlist",
                "symbols": symbols,
                "symbols_count": len(symbols)
            }
        
        return WatchlistResponse(**watchlist_details)
        
    except Exception as e:
        logger.error(f"Error getting watchlist for account {account_id}: {str(e)}")
        raise HTTPException(
            status_code=500,
            detail=f"Failed to get watchlist: {str(e)}"
        )


@app.post("/api/watchlist/{account_id}/add")
async def add_symbol_to_watchlist_endpoint(
    account_id: str,
    request: AddToWatchlistRequest,
    broker_client = Depends(get_broker_client),
    api_key: str = Depends(verify_api_key)
):
    """
    Add a stock symbol to the account's default watchlist.
    """
    try:
        symbol = request.symbol.upper().strip()
        logger.info(f"Adding symbol {symbol} to watchlist for account {account_id}")
        
        # Check if symbol is already in watchlist
        already_in_watchlist = is_symbol_in_watchlist(account_id, symbol, broker_client=broker_client)
        
        if already_in_watchlist:
            return {
                "success": True,
                "message": f"Symbol {symbol} is already in watchlist",
                "symbol": symbol,
                "added": False
            }
        
        # Add symbol to watchlist
        success = add_symbol_to_watchlist(account_id, symbol, broker_client=broker_client)
        
        if success:
            return {
                "success": True,
                "message": f"Successfully added {symbol} to watchlist",
                "symbol": symbol,
                "added": True
            }
        else:
            raise HTTPException(
                status_code=500,
                detail=f"Failed to add {symbol} to watchlist"
            )
            
    except Exception as e:
        logger.error(f"Error adding symbol {request.symbol} to watchlist for account {account_id}: {str(e)}")
        raise HTTPException(
            status_code=500,
            detail=f"Failed to add symbol to watchlist: {str(e)}"
        )


@app.delete("/api/watchlist/{account_id}/remove")
async def remove_symbol_from_watchlist_endpoint(
    account_id: str,
    request: RemoveFromWatchlistRequest,
    broker_client = Depends(get_broker_client),
    api_key: str = Depends(verify_api_key)
):
    """
    Remove a stock symbol from the account's default watchlist.
    """
    try:
        symbol = request.symbol.upper().strip()
        logger.info(f"Removing symbol {symbol} from watchlist for account {account_id}")
        
        # Check if symbol is in watchlist
        in_watchlist = is_symbol_in_watchlist(account_id, symbol, broker_client=broker_client)
        
        if not in_watchlist:
            return {
                "success": True,
                "message": f"Symbol {symbol} is not in watchlist",
                "symbol": symbol,
                "removed": False
            }
        
        # Remove symbol from watchlist
        success = remove_symbol_from_watchlist(account_id, symbol, broker_client=broker_client)
        
        if success:
            return {
                "success": True,
                "message": f"Successfully removed {symbol} from watchlist",
                "symbol": symbol,
                "removed": True
            }
        else:
            raise HTTPException(
                status_code=500,
                detail=f"Failed to remove {symbol} from watchlist"
            )
            
    except Exception as e:
        logger.error(f"Error removing symbol {request.symbol} from watchlist for account {account_id}: {str(e)}")
        raise HTTPException(
            status_code=500,
            detail=f"Failed to remove symbol from watchlist: {str(e)}"
        )


@app.get("/api/watchlist/{account_id}/check/{symbol}", response_model=WatchlistSymbolCheckResponse)
async def check_symbol_in_watchlist(
    account_id: str,
    symbol: str,
    broker_client = Depends(get_broker_client),
    api_key: str = Depends(verify_api_key)
):
    """
    Check if a specific symbol is in the account's watchlist.
    """
    try:
        symbol = symbol.upper().strip()
        logger.info(f"Checking if symbol {symbol} is in watchlist for account {account_id}")
        
        in_watchlist = is_symbol_in_watchlist(account_id, symbol, broker_client=broker_client)
        
        return WatchlistSymbolCheckResponse(
            symbol=symbol,
            in_watchlist=in_watchlist
        )
        
    except Exception as e:
        logger.error(f"Error checking symbol {symbol} in watchlist for account {account_id}: {str(e)}")
        raise HTTPException(
            status_code=500,
            detail=f"Failed to check symbol in watchlist: {str(e)}"
        )

>>>>>>> d05fc397

if __name__ == "__main__":
    import uvicorn
    # Check if running in development or AWS environment
    # In AWS, Gunicorn runs this, so this block is mainly for local dev
    if not os.getenv("AWS_EXECUTION_ENV"):
        logger.info("Starting API server for local development...")
        os.environ["ENVIRONMENT"] = "development" # Ensure dev env is set
        uvicorn.run(
            "api_server:app", 
            host="0.0.0.0", 
            port=int(os.getenv("BIND_PORT", 8000)), 
            reload=True, 
            log_level="info"
        )
    else:
        logger.info("Server started via Gunicorn in AWS environment. __main__ block skipped.")

# // Make sure the rest of your API endpoints are defined below here
# // e.g., /api/trade, /api/company/{ticker}, /api/chat-stream, etc.
# // Remember to add checks in those endpoints for None values for imported modules/clients.
# // ... the rest of your 1288 lines of code ...<|MERGE_RESOLUTION|>--- conflicted
+++ resolved
@@ -3084,74 +3084,6 @@
         logger.error(f"Error closing account {account_id}: {e}", exc_info=True)
         raise HTTPException(status_code=500, detail=f"Error closing account: {str(e)}")
 
-<<<<<<< HEAD
-@app.post("/api/account-closure/resume/{account_id}")
-async def resume_account_closure_endpoint(
-    account_id: str,
-    request_data: dict,
-    api_key: str = Depends(verify_api_key)
-):
-    """
-    Resume account closure process from where it left off.
-    
-    This endpoint intelligently determines the current state and continues the process,
-    making it perfect for handling failed states, page refreshes, and retry scenarios.
-    
-    Body can contain:
-    {
-        "ach_relationship_id": "string (optional - will auto-find if not provided)"
-    }
-    """
-    try:
-        logger.info(f"🔄 Resuming account closure process for account {account_id}")
-        
-        # Get optional ACH relationship ID from request
-        ach_relationship_id = request_data.get("ach_relationship_id")
-        
-        # Use sandbox mode based on environment
-        sandbox = os.getenv("ALPACA_ENVIRONMENT", "sandbox").lower() == "sandbox"
-        
-        # Import the resume function
-        from utils.alpaca.account_closure import resume_account_closure
-        
-        # Resume the closure process with intelligent retry logic
-        result = resume_account_closure(account_id, ach_relationship_id, sandbox=sandbox)
-        
-        logger.info(f"✅ Resume operation completed for {account_id}: {result.get('action_taken', 'status_check')}")
-        
-        return result
-        
-    except HTTPException:
-        raise
-    except Exception as e:
-        logger.error(f"❌ Error resuming account closure for {account_id}: {e}", exc_info=True)
-        raise HTTPException(status_code=500, detail=f"Error resuming account closure: {str(e)}")
-
-@app.get("/api/job-status/{job_id}")
-async def get_job_status_endpoint(
-    job_id: str,
-    api_key: str = Depends(verify_api_key)
-):
-    """Get the status of a background job."""
-    try:
-        # Job queue system has been removed - return a simple status response
-        logger.warning(f"Job status endpoint called for {job_id} - job queue system removed")
-        
-        return {
-            "job_id": job_id,
-            "status": "not_found",
-            "message": "Job queue system has been removed. Use account closure status endpoints instead.",
-            "available_endpoints": [
-                "/account-closure/status/{account_id}",
-                "/api/account-closure/progress/{account_id}"
-            ]
-        }
-        
-    except Exception as e:
-        logger.error(f"Error getting job status for {job_id}: {e}", exc_info=True)
-        raise HTTPException(status_code=500, detail=f"Error getting job status: {str(e)}")
-=======
-
 # === WATCHLIST ENDPOINTS ===
 
 @app.get("/api/watchlist/{account_id}", response_model=WatchlistResponse)
@@ -3324,8 +3256,6 @@
             status_code=500,
             detail=f"Failed to check symbol in watchlist: {str(e)}"
         )
-
->>>>>>> d05fc397
 
 if __name__ == "__main__":
     import uvicorn
